/*
 * Copyright (C) 2010 The Android Open Source Project
 *
 * Licensed under the Apache License, Version 2.0 (the "License");
 * you may not use this file except in compliance with the License.
 * You may obtain a copy of the License at
 *
 *      http://www.apache.org/licenses/LICENSE-2.0
 *
 * Unless required by applicable law or agreed to in writing, software
 * distributed under the License is distributed on an "AS IS" BASIS,
 * WITHOUT WARRANTIES OR CONDITIONS OF ANY KIND, either express or implied.
 * See the License for the specific language governing permissions and
 * limitations under the License.
 */

package com.android.server;

import android.app.AlarmManager;
import android.app.Notification;
import android.app.NotificationManager;
import android.app.PendingIntent;
import android.bluetooth.BluetoothA2dp;
import android.bluetooth.BluetoothAdapter;
import android.bluetooth.BluetoothDevice;
import android.bluetooth.BluetoothProfile;
import android.content.BroadcastReceiver;
import android.content.ContentResolver;
import android.content.Context;
import android.content.Intent;
import android.content.IntentFilter;
import android.content.pm.PackageManager;
import android.database.ContentObserver;
import android.net.wifi.IWifiManager;
import android.net.wifi.WifiInfo;
import android.net.wifi.WifiManager;
import android.net.wifi.WifiStateMachine;
import android.net.wifi.ScanResult;
import android.net.wifi.WifiConfiguration;
import android.net.wifi.SupplicantState;
import android.net.wifi.WifiConfiguration.KeyMgmt;
import android.net.ConnectivityManager;
import android.net.InterfaceConfiguration;
import android.net.DhcpInfo;
import android.net.NetworkInfo;
import android.net.NetworkInfo.State;
import android.os.Binder;
import android.os.Handler;
import android.os.HandlerThread;
import android.os.IBinder;
import android.os.INetworkManagementService;
import android.os.Message;
import android.os.RemoteException;
import android.os.ServiceManager;
import android.os.WorkSource;
import android.provider.Settings;
import android.text.TextUtils;
import android.util.Slog;

import java.util.ArrayList;
import java.util.List;
import java.util.Set;
import java.util.concurrent.atomic.AtomicBoolean;
import java.io.FileDescriptor;
import java.io.PrintWriter;

import com.android.internal.app.IBatteryStats;
import com.android.internal.util.AsyncChannel;
import com.android.server.am.BatteryStatsService;
import com.android.internal.R;

/**
 * WifiService handles remote WiFi operation requests by implementing
 * the IWifiManager interface.
 *
 * @hide
 */
//TODO: Clean up multiple locks and implement WifiService
// as a SM to track soft AP/client/adhoc bring up based
// on device idle state, airplane mode and boot.

public class WifiService extends IWifiManager.Stub {
    private static final String TAG = "WifiService";
    private static final boolean DBG = true;

    private final WifiStateMachine mWifiStateMachine;

    private Context mContext;

    private AlarmManager mAlarmManager;
    private PendingIntent mIdleIntent;
    private PendingIntent mScanIntent;
    private BluetoothA2dp mBluetoothA2dp;
    private static final int IDLE_REQUEST = 0;
    private static final int SCAN_REQUEST = 0;
    private boolean mScreenOff;
    private boolean mDeviceIdle;
    private int mPluggedType;

    // true if the user enabled Wifi while in airplane mode
    private AtomicBoolean mAirplaneModeOverwridden = new AtomicBoolean(false);

    private final LockList mLocks = new LockList();
    // some wifi lock statistics
    private int mFullLocksAcquired;
    private int mFullLocksReleased;
    private int mScanLocksAcquired;
    private int mScanLocksReleased;

    private final List<Multicaster> mMulticasters =
            new ArrayList<Multicaster>();
    private int mMulticastEnabled;
    private int mMulticastDisabled;

    private final IBatteryStats mBatteryStats;

    ConnectivityManager mCm;
    private String[] mWifiRegexs;

    /**
     * See {@link Settings.Secure#WIFI_IDLE_MS}. This is the default value if a
     * Settings.Secure value is not present. This timeout value is chosen as
     * the approximate point at which the battery drain caused by Wi-Fi
     * being enabled but not active exceeds the battery drain caused by
     * re-establishing a connection to the mobile data network.
     */
    private static final long DEFAULT_IDLE_MS = 15 * 60 * 1000; /* 15 minutes */

    /**
     * See {@link Settings.Secure#WIFI_SCAN_INTERVAL_MS}. This is the default value if a
     * Settings.Secure value is not present.
     */
    private static final long DEFAULT_SCAN_INTERVAL_MS = 60 * 1000; /* 1 minute */

    /**
     * Number of allowed radio frequency channels in various regulatory domains.
     * This list is sufficient for 802.11b/g networks (2.4GHz range).
     */
    private static int[] sValidRegulatoryChannelCounts = new int[] {11, 13, 14};

    private static final String ACTION_DEVICE_IDLE =
            "com.android.server.WifiManager.action.DEVICE_IDLE";

    private static final String ACTION_START_SCAN =
        "com.android.server.WifiManager.action.START_SCAN";

    private boolean mIsReceiverRegistered = false;


    NetworkInfo mNetworkInfo = new NetworkInfo(ConnectivityManager.TYPE_WIFI, 0, "WIFI", "");

    // Variables relating to the 'available networks' notification
    /**
     * The icon to show in the 'available networks' notification. This will also
     * be the ID of the Notification given to the NotificationManager.
     */
    private static final int ICON_NETWORKS_AVAILABLE =
            com.android.internal.R.drawable.stat_notify_wifi_in_range;
    /**
     * When a notification is shown, we wait this amount before possibly showing it again.
     */
    private final long NOTIFICATION_REPEAT_DELAY_MS;
    /**
     * Whether the user has set the setting to show the 'available networks' notification.
     */
    private boolean mNotificationEnabled;
    /**
     * Observes the user setting to keep {@link #mNotificationEnabled} in sync.
     */
    private NotificationEnabledSettingObserver mNotificationEnabledSettingObserver;
    /**
     * The {@link System#currentTimeMillis()} must be at least this value for us
     * to show the notification again.
     */
    private long mNotificationRepeatTime;
    /**
     * The Notification object given to the NotificationManager.
     */
    private Notification mNotification;
    /**
     * Whether the notification is being shown, as set by us. That is, if the
     * user cancels the notification, we will not receive the callback so this
     * will still be true. We only guarantee if this is false, then the
     * notification is not showing.
     */
    private boolean mNotificationShown;
    /**
     * The number of continuous scans that must occur before consider the
     * supplicant in a scanning state. This allows supplicant to associate with
     * remembered networks that are in the scan results.
     */
    private static final int NUM_SCANS_BEFORE_ACTUALLY_SCANNING = 3;
    /**
     * The number of scans since the last network state change. When this
     * exceeds {@link #NUM_SCANS_BEFORE_ACTUALLY_SCANNING}, we consider the
     * supplicant to actually be scanning. When the network state changes to
     * something other than scanning, we reset this to 0.
     */
    private int mNumScansSinceNetworkStateChange;

    /**
     * Asynchronous channel to WifiStateMachine
     */
    private AsyncChannel mChannel;

    /**
     * TODO: Possibly change WifiService into an AsyncService.
     */
    private class WifiServiceHandler extends Handler {
        private AsyncChannel mWshChannel;

        WifiServiceHandler(android.os.Looper looper, Context context) {
            super(looper);
            mWshChannel = new AsyncChannel();
            mWshChannel.connect(context, this, mWifiStateMachine.getHandler(), 0);
        }

        @Override
        public void handleMessage(Message msg) {
            switch (msg.what) {
                case AsyncChannel.CMD_CHANNEL_HALF_CONNECTED: {
                    if (msg.arg1 == AsyncChannel.STATUS_SUCCESSFUL) {
                        mChannel = mWshChannel;
                    } else {
                        Slog.d(TAG, "WifiServicehandler.handleMessage could not connect error=" +
                                msg.arg1);
                        mChannel = null;
                    }
                    break;
                }
                default: {
                    Slog.d(TAG, "WifiServicehandler.handleMessage ignoring msg=" + msg);
                    break;
                }
            }
        }
    }
    WifiServiceHandler mHandler;

    /**
     * Temporary for computing UIDS that are responsible for starting WIFI.
     * Protected by mWifiStateTracker lock.
     */
    private final WorkSource mTmpWorkSource = new WorkSource();

    WifiService(Context context) {
        mContext = context;
        mWifiStateMachine = new WifiStateMachine(mContext);
        mWifiStateMachine.enableRssiPolling(true);
        mBatteryStats = BatteryStatsService.getService();

        mAlarmManager = (AlarmManager)mContext.getSystemService(Context.ALARM_SERVICE);
        Intent idleIntent = new Intent(ACTION_DEVICE_IDLE, null);
        mIdleIntent = PendingIntent.getBroadcast(mContext, IDLE_REQUEST, idleIntent, 0);

        Intent scanIntent = new Intent(ACTION_START_SCAN, null);
        mScanIntent = PendingIntent.getBroadcast(mContext, SCAN_REQUEST, scanIntent, 0);

        HandlerThread wifiThread = new HandlerThread("WifiService");
        wifiThread.start();
        mHandler = new WifiServiceHandler(wifiThread.getLooper(), context);

        mContext.registerReceiver(
                new BroadcastReceiver() {
                    @Override
                    public void onReceive(Context context, Intent intent) {
                        // clear our flag indicating the user has overwridden airplane mode
                        mAirplaneModeOverwridden.set(false);
                        // on airplane disable, restore Wifi if the saved state indicates so
                        if (!isAirplaneModeOn() && testAndClearWifiSavedState()) {
                            persistWifiEnabled(true);
                        }
                        updateWifiState();
                    }
                },
                new IntentFilter(Intent.ACTION_AIRPLANE_MODE_CHANGED));

        mContext.registerReceiver(
            new BroadcastReceiver() {
                @Override
                public void onReceive(Context context, Intent intent) {

                    ArrayList<String> available = intent.getStringArrayListExtra(
                            ConnectivityManager.EXTRA_AVAILABLE_TETHER);
                    ArrayList<String> active = intent.getStringArrayListExtra(
                            ConnectivityManager.EXTRA_ACTIVE_TETHER);
                    updateTetherState(available, active);

                }
            },new IntentFilter(ConnectivityManager.ACTION_TETHER_STATE_CHANGED));

        IntentFilter filter = new IntentFilter();
        filter.addAction(WifiManager.WIFI_STATE_CHANGED_ACTION);
        filter.addAction(WifiManager.NETWORK_STATE_CHANGED_ACTION);
        filter.addAction(WifiManager.SCAN_RESULTS_AVAILABLE_ACTION);

        mContext.registerReceiver(
                new BroadcastReceiver() {
                    @Override
                    public void onReceive(Context context, Intent intent) {
                        if (intent.getAction().equals(WifiManager.WIFI_STATE_CHANGED_ACTION)) {
                            // reset & clear notification on any wifi state change
                            resetNotification();
                        } else if (intent.getAction().equals(
                                WifiManager.NETWORK_STATE_CHANGED_ACTION)) {
                            mNetworkInfo = (NetworkInfo) intent.getParcelableExtra(
                                    WifiManager.EXTRA_NETWORK_INFO);
                            // reset & clear notification on a network connect & disconnect
                            switch(mNetworkInfo.getDetailedState()) {
                                case CONNECTED:
                                case DISCONNECTED:
                                    resetNotification();
                                    break;
                            }
                        } else if (intent.getAction().equals(
                                WifiManager.SCAN_RESULTS_AVAILABLE_ACTION)) {
                            checkAndSetNotification();
                        }
                    }
                }, filter);

        // Setting is in seconds
        NOTIFICATION_REPEAT_DELAY_MS = Settings.Secure.getInt(context.getContentResolver(),
                Settings.Secure.WIFI_NETWORKS_AVAILABLE_REPEAT_DELAY, 900) * 1000l;
        mNotificationEnabledSettingObserver = new NotificationEnabledSettingObserver(new Handler());
        mNotificationEnabledSettingObserver.register();
    }

    /**
     * Check if Wi-Fi needs to be enabled and start
     * if needed
     *
     * This function is used only at boot time
     */
    public void checkAndStartWifi() {
        /* Start if Wi-Fi is enabled or the saved state indicates Wi-Fi was on */
        boolean wifiEnabled = !isAirplaneModeOn()
                && (getPersistedWifiEnabled() || testAndClearWifiSavedState());
        Slog.i(TAG, "WifiService starting up with Wi-Fi " +
                (wifiEnabled ? "enabled" : "disabled"));
        setWifiEnabled(wifiEnabled);
    }

    private void updateTetherState(ArrayList<String> available, ArrayList<String> tethered) {

        boolean wifiTethered = false;
        boolean wifiAvailable = false;

        IBinder b = ServiceManager.getService(Context.NETWORKMANAGEMENT_SERVICE);
        INetworkManagementService service = INetworkManagementService.Stub.asInterface(b);

        if (mCm == null) {
            mCm = (ConnectivityManager)mContext.getSystemService(Context.CONNECTIVITY_SERVICE);
        }

        mWifiRegexs = mCm.getTetherableWifiRegexs();

        for (String intf : available) {
            for (String regex : mWifiRegexs) {
                if (intf.matches(regex)) {

                    InterfaceConfiguration ifcg = null;
                    try {
                        ifcg = service.getInterfaceConfig(intf);
                        if (ifcg != null) {
                            /* IP/netmask: 192.168.43.1/255.255.255.0 */
                            ifcg.ipAddr = (192 << 24) + (168 << 16) + (43 << 8) + 1;
                            ifcg.netmask = (255 << 24) + (255 << 16) + (255 << 8) + 0;
                            ifcg.interfaceFlags = "up";

                            service.setInterfaceConfig(intf, ifcg);
                        }
                    } catch (Exception e) {
                        Slog.e(TAG, "Error configuring interface " + intf + ", :" + e);
                        setWifiApEnabled(null, false);
                        return;
                    }

                    if(mCm.tether(intf) != ConnectivityManager.TETHER_ERROR_NO_ERROR) {
                        Slog.e(TAG, "Error tethering on " + intf);
                        setWifiApEnabled(null, false);
                        return;
                    }
                    break;
                }
            }
        }
    }

    private boolean testAndClearWifiSavedState() {
        final ContentResolver cr = mContext.getContentResolver();
        int wifiSavedState = 0;
        try {
            wifiSavedState = Settings.Secure.getInt(cr, Settings.Secure.WIFI_SAVED_STATE);
            if(wifiSavedState == 1)
                Settings.Secure.putInt(cr, Settings.Secure.WIFI_SAVED_STATE, 0);
        } catch (Settings.SettingNotFoundException e) {
            ;
        }
        return (wifiSavedState == 1);
    }

    private boolean getPersistedWifiEnabled() {
        final ContentResolver cr = mContext.getContentResolver();
        try {
            return Settings.Secure.getInt(cr, Settings.Secure.WIFI_ON) == 1;
        } catch (Settings.SettingNotFoundException e) {
            Settings.Secure.putInt(cr, Settings.Secure.WIFI_ON, 0);
            return false;
        }
    }

    private void persistWifiEnabled(boolean enabled) {
        final ContentResolver cr = mContext.getContentResolver();
        Settings.Secure.putInt(cr, Settings.Secure.WIFI_ON, enabled ? 1 : 0);
    }

    /**
     * see {@link android.net.wifi.WifiManager#pingSupplicant()}
     * @return {@code true} if the operation succeeds, {@code false} otherwise
     */
    public boolean pingSupplicant() {
        enforceAccessPermission();
        return mWifiStateMachine.syncPingSupplicant();
    }

    /**
     * see {@link android.net.wifi.WifiManager#startScan()}
     */
    public void startScan(boolean forceActive) {
        enforceChangePermission();
        mWifiStateMachine.startScan(forceActive);
    }

    private void enforceAccessPermission() {
        mContext.enforceCallingOrSelfPermission(android.Manifest.permission.ACCESS_WIFI_STATE,
                                                "WifiService");
    }

    private void enforceChangePermission() {
        mContext.enforceCallingOrSelfPermission(android.Manifest.permission.CHANGE_WIFI_STATE,
                                                "WifiService");

    }

    private void enforceMulticastChangePermission() {
        mContext.enforceCallingOrSelfPermission(
                android.Manifest.permission.CHANGE_WIFI_MULTICAST_STATE,
                "WifiService");
    }

    /**
     * see {@link android.net.wifi.WifiManager#setWifiEnabled(boolean)}
     * @param enable {@code true} to enable, {@code false} to disable.
     * @return {@code true} if the enable/disable operation was
     *         started or is already in the queue.
     */
    public synchronized boolean setWifiEnabled(boolean enable) {
        enforceChangePermission();

        if (DBG) {
            Slog.e(TAG, "Invoking mWifiStateMachine.setWifiEnabled\n");
        }

        // set a flag if the user is enabling Wifi while in airplane mode
        if (enable && isAirplaneModeOn() && isAirplaneToggleable()) {
            mAirplaneModeOverwridden.set(true);
        }

        if (enable) {
            reportStartWorkSource();
        }
        mWifiStateMachine.setWifiEnabled(enable);

        /*
         * Caller might not have WRITE_SECURE_SETTINGS,
         * only CHANGE_WIFI_STATE is enforced
         */
        long ident = Binder.clearCallingIdentity();
        persistWifiEnabled(enable);
        Binder.restoreCallingIdentity(ident);

        if (enable) {
            if (!mIsReceiverRegistered) {
                registerForBroadcasts();
                mIsReceiverRegistered = true;
            }
        } else if (mIsReceiverRegistered){
            mContext.unregisterReceiver(mReceiver);
            mIsReceiverRegistered = false;
        }

        return true;
    }

    /**
     * see {@link WifiManager#getWifiState()}
     * @return One of {@link WifiManager#WIFI_STATE_DISABLED},
     *         {@link WifiManager#WIFI_STATE_DISABLING},
     *         {@link WifiManager#WIFI_STATE_ENABLED},
     *         {@link WifiManager#WIFI_STATE_ENABLING},
     *         {@link WifiManager#WIFI_STATE_UNKNOWN}
     */
    public int getWifiEnabledState() {
        enforceAccessPermission();
        return mWifiStateMachine.syncGetWifiState();
    }

    /**
     * see {@link android.net.wifi.WifiManager#setWifiApEnabled(WifiConfiguration, boolean)}
     * @param wifiConfig SSID, security and channel details as
     *        part of WifiConfiguration
     * @param enabled true to enable and false to disable
     * @return {@code true} if the start operation was
     *         started or is already in the queue.
     */
    public synchronized boolean setWifiApEnabled(WifiConfiguration wifiConfig, boolean enabled) {
        enforceChangePermission();

        if (enabled) {
            /* Use default config if there is no existing config */
            if (wifiConfig == null && ((wifiConfig = getWifiApConfiguration()) == null)) {
                wifiConfig = new WifiConfiguration();
                wifiConfig.SSID = mContext.getString(R.string.wifi_tether_configure_ssid_default);
                wifiConfig.allowedKeyManagement.set(KeyMgmt.NONE);
            }
            /*
             * Caller might not have WRITE_SECURE_SETTINGS,
             * only CHANGE_WIFI_STATE is enforced
             */
            long ident = Binder.clearCallingIdentity();
            setWifiApConfiguration(wifiConfig);
            Binder.restoreCallingIdentity(ident);
        }

        mWifiStateMachine.setWifiApEnabled(wifiConfig, enabled);

        return true;
    }

    /**
     * see {@link WifiManager#getWifiApState()}
     * @return One of {@link WifiManager#WIFI_AP_STATE_DISABLED},
     *         {@link WifiManager#WIFI_AP_STATE_DISABLING},
     *         {@link WifiManager#WIFI_AP_STATE_ENABLED},
     *         {@link WifiManager#WIFI_AP_STATE_ENABLING},
     *         {@link WifiManager#WIFI_AP_STATE_FAILED}
     */
    public int getWifiApEnabledState() {
        enforceAccessPermission();
        return mWifiStateMachine.syncGetWifiApState();
    }

    /**
     * see {@link WifiManager#getWifiApConfiguration()}
     * @return soft access point configuration
     */
    public synchronized WifiConfiguration getWifiApConfiguration() {
        final ContentResolver cr = mContext.getContentResolver();
        WifiConfiguration wifiConfig = new WifiConfiguration();
        int authType;
        try {
            wifiConfig.SSID = Settings.Secure.getString(cr, Settings.Secure.WIFI_AP_SSID);
            if (wifiConfig.SSID == null)
                return null;
            authType = Settings.Secure.getInt(cr, Settings.Secure.WIFI_AP_SECURITY);
            wifiConfig.allowedKeyManagement.set(authType);
            wifiConfig.preSharedKey = Settings.Secure.getString(cr, Settings.Secure.WIFI_AP_PASSWD);
            return wifiConfig;
        } catch (Settings.SettingNotFoundException e) {
            Slog.e(TAG,"AP settings not found, returning");
            return null;
        }
    }

    /**
     * see {@link WifiManager#setWifiApConfiguration(WifiConfiguration)}
     * @param wifiConfig WifiConfiguration details for soft access point
     */
    public synchronized void setWifiApConfiguration(WifiConfiguration wifiConfig) {
        enforceChangePermission();
        final ContentResolver cr = mContext.getContentResolver();
        boolean isWpa;
        if (wifiConfig == null)
            return;
        Settings.Secure.putString(cr, Settings.Secure.WIFI_AP_SSID, wifiConfig.SSID);
        isWpa = wifiConfig.allowedKeyManagement.get(KeyMgmt.WPA_PSK);
        Settings.Secure.putInt(cr,
                               Settings.Secure.WIFI_AP_SECURITY,
                               isWpa ? KeyMgmt.WPA_PSK : KeyMgmt.NONE);
        if (isWpa)
            Settings.Secure.putString(cr, Settings.Secure.WIFI_AP_PASSWD, wifiConfig.preSharedKey);
    }

    /**
     * see {@link android.net.wifi.WifiManager#disconnect()}
     */
    public void disconnect() {
        enforceChangePermission();
        mWifiStateMachine.disconnectCommand();
    }

    /**
     * see {@link android.net.wifi.WifiManager#reconnect()}
     */
    public void reconnect() {
        enforceChangePermission();
        mWifiStateMachine.reconnectCommand();
    }

    /**
     * see {@link android.net.wifi.WifiManager#reassociate()}
     */
    public void reassociate() {
        enforceChangePermission();
        mWifiStateMachine.reassociateCommand();
    }

    /**
     * see {@link android.net.wifi.WifiManager#getConfiguredNetworks()}
     * @return the list of configured networks
     */
    public List<WifiConfiguration> getConfiguredNetworks() {
        enforceAccessPermission();
        return mWifiStateMachine.syncGetConfiguredNetworks();
    }

    /**
     * see {@link android.net.wifi.WifiManager#addOrUpdateNetwork(WifiConfiguration)}
     * @return the supplicant-assigned identifier for the new or updated
     * network if the operation succeeds, or {@code -1} if it fails
     */
    public int addOrUpdateNetwork(WifiConfiguration config) {
        enforceChangePermission();
        return mWifiStateMachine.syncAddOrUpdateNetwork(config);
    }

     /**
     * See {@link android.net.wifi.WifiManager#removeNetwork(int)}
     * @param netId the integer that identifies the network configuration
     * to the supplicant
     * @return {@code true} if the operation succeeded
     */
    public boolean removeNetwork(int netId) {
        enforceChangePermission();
        if (mChannel != null) {
            return mWifiStateMachine.syncRemoveNetwork(mChannel, netId);
        } else {
            Slog.e(TAG, "mChannel is not initialized");
            return false;
        }
    }

    /**
     * See {@link android.net.wifi.WifiManager#enableNetwork(int, boolean)}
     * @param netId the integer that identifies the network configuration
     * to the supplicant
     * @param disableOthers if true, disable all other networks.
     * @return {@code true} if the operation succeeded
     */
    public boolean enableNetwork(int netId, boolean disableOthers) {
        enforceChangePermission();
        return mWifiStateMachine.syncEnableNetwork(netId, disableOthers);
    }

    /**
     * See {@link android.net.wifi.WifiManager#disableNetwork(int)}
     * @param netId the integer that identifies the network configuration
     * to the supplicant
     * @return {@code true} if the operation succeeded
     */
    public boolean disableNetwork(int netId) {
        enforceChangePermission();
        return mWifiStateMachine.syncDisableNetwork(netId);
    }

    /**
     * See {@link android.net.wifi.WifiManager#getConnectionInfo()}
     * @return the Wi-Fi information, contained in {@link WifiInfo}.
     */
    public WifiInfo getConnectionInfo() {
        enforceAccessPermission();
        /*
         * Make sure we have the latest information, by sending
         * a status request to the supplicant.
         */
        return mWifiStateMachine.syncRequestConnectionInfo();
    }

    /**
     * Return the results of the most recent access point scan, in the form of
     * a list of {@link ScanResult} objects.
     * @return the list of results
     */
    public List<ScanResult> getScanResults() {
        enforceAccessPermission();
        return mWifiStateMachine.syncGetScanResultsList();
    }

    /**
     * Tell the supplicant to persist the current list of configured networks.
     * @return {@code true} if the operation succeeded
     *
     * TODO: deprecate this
     */
    public boolean saveConfiguration() {
        boolean result = true;
        enforceChangePermission();
        return mWifiStateMachine.syncSaveConfig();
    }

    /**
     * Set the number of radio frequency channels that are allowed to be used
     * in the current regulatory domain. This method should be used only
     * if the correct number of channels cannot be determined automatically
     * for some reason. If the operation is successful, the new value may be
     * persisted as a Secure setting.
     * @param numChannels the number of allowed channels. Must be greater than 0
     * and less than or equal to 16.
     * @param persist {@code true} if the setting should be remembered.
     * @return {@code true} if the operation succeeds, {@code false} otherwise, e.g.,
     * {@code numChannels} is outside the valid range.
     */
    public synchronized boolean setNumAllowedChannels(int numChannels, boolean persist) {
        Slog.i(TAG, "WifiService trying to setNumAllowed to "+numChannels+
                " with persist set to "+persist);
        enforceChangePermission();

        /*
         * Validate the argument. We'd like to let the Wi-Fi driver do this,
         * but if Wi-Fi isn't currently enabled, that's not possible, and
         * we want to persist the setting anyway,so that it will take
         * effect when Wi-Fi does become enabled.
         */
        boolean found = false;
        for (int validChan : sValidRegulatoryChannelCounts) {
            if (validChan == numChannels) {
                found = true;
                break;
            }
        }
        if (!found) {
            return false;
        }

        if (persist) {
            Settings.Secure.putInt(mContext.getContentResolver(),
                    Settings.Secure.WIFI_NUM_ALLOWED_CHANNELS,
                    numChannels);
        }

        mWifiStateMachine.setNumAllowedChannels(numChannels);

        return true;
    }

    /**
     * Return the number of frequency channels that are allowed
     * to be used in the current regulatory domain.
     * @return the number of allowed channels, or {@code -1} if an error occurs
     */
    public int getNumAllowedChannels() {
        int numChannels;

        enforceAccessPermission();

        /*
         * If we can't get the value from the driver (e.g., because
         * Wi-Fi is not currently enabled), get the value from
         * Settings.
         */
        numChannels = mWifiStateMachine.getNumAllowedChannels();
        if (numChannels < 0) {
            numChannels = Settings.Secure.getInt(mContext.getContentResolver(),
                    Settings.Secure.WIFI_NUM_ALLOWED_CHANNELS,
                    -1);
        }
        return numChannels;
    }

    /**
     * Return the list of valid values for the number of allowed radio channels
     * for various regulatory domains.
     * @return the list of channel counts
     */
    public int[] getValidChannelCounts() {
        enforceAccessPermission();
        return sValidRegulatoryChannelCounts;
    }

    /**
     * Return the DHCP-assigned addresses from the last successful DHCP request,
     * if any.
     * @return the DHCP information
     */
    public DhcpInfo getDhcpInfo() {
        enforceAccessPermission();
        return mWifiStateMachine.syncGetDhcpInfo();
    }

    /**
     * see {@link android.net.wifi.WifiManager#startWifi}
     *
     */
    public void startWifi() {
        enforceChangePermission();
        /* TODO: may be add permissions for access only to connectivity service
         * TODO: if a start issued, keep wifi alive until a stop issued irrespective
         * of WifiLock & device idle status unless wifi enabled status is toggled
         */

        mWifiStateMachine.setDriverStart(true);
        mWifiStateMachine.reconnectCommand();
    }

    /**
     * see {@link android.net.wifi.WifiManager#stopWifi}
     *
     */
    public void stopWifi() {
        enforceChangePermission();
        /* TODO: may be add permissions for access only to connectivity service
         * TODO: if a stop is issued, wifi is brought up only by startWifi
         * unless wifi enabled status is toggled
         */
        mWifiStateMachine.setDriverStart(false);
    }


    /**
     * see {@link android.net.wifi.WifiManager#addToBlacklist}
     *
     */
    public void addToBlacklist(String bssid) {
        enforceChangePermission();

        mWifiStateMachine.addToBlacklist(bssid);
    }

    /**
     * see {@link android.net.wifi.WifiManager#clearBlacklist}
     *
     */
    public void clearBlacklist() {
        enforceChangePermission();

        mWifiStateMachine.clearBlacklist();
    }

    public void connectNetworkWithId(int networkId) {
        enforceChangePermission();
        mWifiStateMachine.connectNetwork(networkId);
    }

    public void connectNetworkWithConfig(WifiConfiguration config) {
        enforceChangePermission();
        mWifiStateMachine.connectNetwork(config);
    }

    public void saveNetwork(WifiConfiguration config) {
        enforceChangePermission();
        mWifiStateMachine.saveNetwork(config);
    }

    public void forgetNetwork(int netId) {
        enforceChangePermission();
        mWifiStateMachine.forgetNetwork(netId);
    }

    public void startWpsPbc(String bssid) {
        enforceChangePermission();
        mWifiStateMachine.startWpsPbc(bssid);
    }

    public void startWpsPin(String bssid, int apPin) {
        enforceChangePermission();
        mWifiStateMachine.startWpsPin(bssid, apPin);
    }

    private final BroadcastReceiver mReceiver = new BroadcastReceiver() {
        @Override
        public void onReceive(Context context, Intent intent) {
            String action = intent.getAction();

            long idleMillis =
                Settings.Secure.getLong(mContext.getContentResolver(),
                                        Settings.Secure.WIFI_IDLE_MS, DEFAULT_IDLE_MS);
            int stayAwakeConditions =
                Settings.System.getInt(mContext.getContentResolver(),
                                       Settings.System.STAY_ON_WHILE_PLUGGED_IN, 0);
            if (action.equals(Intent.ACTION_SCREEN_ON)) {
                if (DBG) {
                    Slog.d(TAG, "ACTION_SCREEN_ON");
                }
                mAlarmManager.cancel(mIdleIntent);
                mDeviceIdle = false;
                mScreenOff = false;
                // Once the screen is on, we are not keeping WIFI running
                // because of any locks so clear that tracking immediately.
                reportStartWorkSource();
                mWifiStateMachine.enableRssiPolling(true);
                updateWifiState();
            } else if (action.equals(Intent.ACTION_SCREEN_OFF)) {
                if (DBG) {
                    Slog.d(TAG, "ACTION_SCREEN_OFF");
                }
                mScreenOff = true;
                mWifiStateMachine.enableRssiPolling(false);
                /*
                 * Set a timer to put Wi-Fi to sleep, but only if the screen is off
                 * AND the "stay on while plugged in" setting doesn't match the
                 * current power conditions (i.e, not plugged in, plugged in to USB,
                 * or plugged in to AC).
                 */
                if (!shouldWifiStayAwake(stayAwakeConditions, mPluggedType)) {
                    WifiInfo info = mWifiStateMachine.syncRequestConnectionInfo();
                    if (info.getSupplicantState() != SupplicantState.COMPLETED) {
                        // we used to go to sleep immediately, but this caused some race conditions
                        // we don't have time to track down for this release.  Delay instead,
                        // but not as long as we would if connected (below)
                        // TODO - fix the race conditions and switch back to the immediate turn-off
                        long triggerTime = System.currentTimeMillis() + (2*60*1000); // 2 min
                        if (DBG) {
                            Slog.d(TAG, "setting ACTION_DEVICE_IDLE timer for 120,000 ms");
                        }
                        mAlarmManager.set(AlarmManager.RTC_WAKEUP, triggerTime, mIdleIntent);
                        //  // do not keep Wifi awake when screen is off if Wifi is not associated
                        //  mDeviceIdle = true;
                        //  updateWifiState();
                    } else {
                        long triggerTime = System.currentTimeMillis() + idleMillis;
                        if (DBG) {
                            Slog.d(TAG, "setting ACTION_DEVICE_IDLE timer for " + idleMillis
                                    + "ms");
                        }
                        mAlarmManager.set(AlarmManager.RTC_WAKEUP, triggerTime, mIdleIntent);
                    }
                }
            } else if (action.equals(ACTION_DEVICE_IDLE)) {
                if (DBG) {
                    Slog.d(TAG, "got ACTION_DEVICE_IDLE");
                }
                mDeviceIdle = true;
                reportStartWorkSource();
                updateWifiState();
            } else if (action.equals(Intent.ACTION_BATTERY_CHANGED)) {
                /*
                 * Set a timer to put Wi-Fi to sleep, but only if the screen is off
                 * AND we are transitioning from a state in which the device was supposed
                 * to stay awake to a state in which it is not supposed to stay awake.
                 * If "stay awake" state is not changing, we do nothing, to avoid resetting
                 * the already-set timer.
                 */
                int pluggedType = intent.getIntExtra("plugged", 0);
<<<<<<< HEAD
=======
                if (DBG) {
                    Slog.d(TAG, "ACTION_BATTERY_CHANGED pluggedType: " + pluggedType);
                }
>>>>>>> 368fdba4
                if (mScreenOff && shouldWifiStayAwake(stayAwakeConditions, mPluggedType) &&
                        !shouldWifiStayAwake(stayAwakeConditions, pluggedType)) {
                    long triggerTime = System.currentTimeMillis() + idleMillis;
                    if (DBG) {
                        Slog.d(TAG, "setting ACTION_DEVICE_IDLE timer for " + idleMillis + "ms");
                    }
                    mAlarmManager.set(AlarmManager.RTC_WAKEUP, triggerTime, mIdleIntent);
                }
                mPluggedType = pluggedType;
            } else if (action.equals(BluetoothA2dp.ACTION_PLAYING_STATE_CHANGED)) {
                int state = intent.getIntExtra(BluetoothProfile.EXTRA_STATE,
                                               BluetoothA2dp.STATE_NOT_PLAYING);
                mWifiStateMachine.setBluetoothScanMode(state == BluetoothA2dp.STATE_PLAYING);
            } else if (action.equals(ACTION_START_SCAN)) {
                mWifiStateMachine.startScan(true);
            }
        }

        /**
         * Determines whether the Wi-Fi chipset should stay awake or be put to
         * sleep. Looks at the setting for the sleep policy and the current
         * conditions.
         *
         * @see #shouldDeviceStayAwake(int, int)
         */
        private boolean shouldWifiStayAwake(int stayAwakeConditions, int pluggedType) {
            int wifiSleepPolicy = Settings.System.getInt(mContext.getContentResolver(),
                    Settings.System.WIFI_SLEEP_POLICY, Settings.System.WIFI_SLEEP_POLICY_DEFAULT);

            if (wifiSleepPolicy == Settings.System.WIFI_SLEEP_POLICY_NEVER) {
                // Never sleep
                return true;
            } else if ((wifiSleepPolicy == Settings.System.WIFI_SLEEP_POLICY_NEVER_WHILE_PLUGGED) &&
                    (pluggedType != 0)) {
                // Never sleep while plugged, and we're plugged
                return true;
            } else {
                // Default
                return shouldDeviceStayAwake(stayAwakeConditions, pluggedType);
            }
        }

        /**
         * Determine whether the bit value corresponding to {@code pluggedType} is set in
         * the bit string {@code stayAwakeConditions}. Because a {@code pluggedType} value
         * of {@code 0} isn't really a plugged type, but rather an indication that the
         * device isn't plugged in at all, there is no bit value corresponding to a
         * {@code pluggedType} value of {@code 0}. That is why we shift by
         * {@code pluggedType - 1} instead of by {@code pluggedType}.
         * @param stayAwakeConditions a bit string specifying which "plugged types" should
         * keep the device (and hence Wi-Fi) awake.
         * @param pluggedType the type of plug (USB, AC, or none) for which the check is
         * being made
         * @return {@code true} if {@code pluggedType} indicates that the device is
         * supposed to stay awake, {@code false} otherwise.
         */
        private boolean shouldDeviceStayAwake(int stayAwakeConditions, int pluggedType) {
            return (stayAwakeConditions & pluggedType) != 0;
        }
    };

    private synchronized void reportStartWorkSource() {
        mTmpWorkSource.clear();
        if (mDeviceIdle) {
            for (int i=0; i<mLocks.mList.size(); i++) {
                mTmpWorkSource.add(mLocks.mList.get(i).mWorkSource);
            }
        }
        mWifiStateMachine.updateBatteryWorkSource(mTmpWorkSource);
    }

    private void updateWifiState() {
        boolean wifiEnabled = getPersistedWifiEnabled();
        boolean airplaneMode = isAirplaneModeOn() && !mAirplaneModeOverwridden.get();
        boolean lockHeld = mLocks.hasLocks();
        int strongestLockMode;
        boolean wifiShouldBeEnabled = wifiEnabled && !airplaneMode;
        boolean wifiShouldBeStarted = !mDeviceIdle || lockHeld;
        if (mDeviceIdle && lockHeld) {
            strongestLockMode = mLocks.getStrongestLockMode();
        } else {
            strongestLockMode = WifiManager.WIFI_MODE_FULL;
        }

        /* Scan interval when driver is started */
        long scanMs = Settings.Secure.getLong(mContext.getContentResolver(),
                Settings.Secure.WIFI_SCAN_INTERVAL_MS, DEFAULT_SCAN_INTERVAL_MS);

        /* Disable tethering when airplane mode is enabled */
        if (airplaneMode) {
            mWifiStateMachine.setWifiApEnabled(null, false);
        }

        if (wifiShouldBeEnabled) {
            if (wifiShouldBeStarted) {
                reportStartWorkSource();
                mWifiStateMachine.setWifiEnabled(true);
                mWifiStateMachine.setScanOnlyMode(
                        strongestLockMode == WifiManager.WIFI_MODE_SCAN_ONLY);
                mWifiStateMachine.setDriverStart(true);
                mAlarmManager.setRepeating(AlarmManager.RTC_WAKEUP,
                        System.currentTimeMillis() + scanMs, scanMs, mScanIntent);
            } else {
                mWifiStateMachine.requestCmWakeLock();
                mWifiStateMachine.setDriverStart(false);
                mAlarmManager.cancel(mScanIntent);
            }
        } else {
            mWifiStateMachine.setWifiEnabled(false);
        }
    }

    private void registerForBroadcasts() {
        IntentFilter intentFilter = new IntentFilter();
        intentFilter.addAction(Intent.ACTION_SCREEN_ON);
        intentFilter.addAction(Intent.ACTION_SCREEN_OFF);
        intentFilter.addAction(Intent.ACTION_BATTERY_CHANGED);
        intentFilter.addAction(ACTION_DEVICE_IDLE);
        intentFilter.addAction(ACTION_START_SCAN);
        intentFilter.addAction(BluetoothA2dp.ACTION_PLAYING_STATE_CHANGED);
        mContext.registerReceiver(mReceiver, intentFilter);
    }

    private boolean isAirplaneSensitive() {
        String airplaneModeRadios = Settings.System.getString(mContext.getContentResolver(),
                Settings.System.AIRPLANE_MODE_RADIOS);
        return airplaneModeRadios == null
            || airplaneModeRadios.contains(Settings.System.RADIO_WIFI);
    }

    private boolean isAirplaneToggleable() {
        String toggleableRadios = Settings.System.getString(mContext.getContentResolver(),
                Settings.System.AIRPLANE_MODE_TOGGLEABLE_RADIOS);
        return toggleableRadios != null
            && toggleableRadios.contains(Settings.System.RADIO_WIFI);
    }

    /**
     * Returns true if Wi-Fi is sensitive to airplane mode, and airplane mode is
     * currently on.
     * @return {@code true} if airplane mode is on.
     */
    private boolean isAirplaneModeOn() {
        return isAirplaneSensitive() && Settings.System.getInt(mContext.getContentResolver(),
                Settings.System.AIRPLANE_MODE_ON, 0) == 1;
    }

    @Override
    protected void dump(FileDescriptor fd, PrintWriter pw, String[] args) {
        if (mContext.checkCallingOrSelfPermission(android.Manifest.permission.DUMP)
                != PackageManager.PERMISSION_GRANTED) {
            pw.println("Permission Denial: can't dump WifiService from from pid="
                    + Binder.getCallingPid()
                    + ", uid=" + Binder.getCallingUid());
            return;
        }
        pw.println("Wi-Fi is " + mWifiStateMachine.syncGetWifiStateByName());
        pw.println("Stay-awake conditions: " +
                Settings.System.getInt(mContext.getContentResolver(),
                                       Settings.System.STAY_ON_WHILE_PLUGGED_IN, 0));
        pw.println();

        pw.println("Internal state:");
        pw.println(mWifiStateMachine);
        pw.println();
        pw.println("Latest scan results:");
        List<ScanResult> scanResults = mWifiStateMachine.syncGetScanResultsList();
        if (scanResults != null && scanResults.size() != 0) {
            pw.println("  BSSID              Frequency   RSSI  Flags             SSID");
            for (ScanResult r : scanResults) {
                pw.printf("  %17s  %9d  %5d  %-16s  %s%n",
                                         r.BSSID,
                                         r.frequency,
                                         r.level,
                                         r.capabilities,
                                         r.SSID == null ? "" : r.SSID);
            }
        }
        pw.println();
        pw.println("Locks acquired: " + mFullLocksAcquired + " full, " +
                mScanLocksAcquired + " scan");
        pw.println("Locks released: " + mFullLocksReleased + " full, " +
                mScanLocksReleased + " scan");
        pw.println();
        pw.println("Locks held:");
        mLocks.dump(pw);
    }

    private class WifiLock extends DeathRecipient {
        WifiLock(int lockMode, String tag, IBinder binder, WorkSource ws) {
            super(lockMode, tag, binder, ws);
        }

        public void binderDied() {
            synchronized (mLocks) {
                releaseWifiLockLocked(mBinder);
            }
        }

        public String toString() {
            return "WifiLock{" + mTag + " type=" + mMode + " binder=" + mBinder + "}";
        }
    }

    private class LockList {
        private List<WifiLock> mList;

        private LockList() {
            mList = new ArrayList<WifiLock>();
        }

        private synchronized boolean hasLocks() {
            return !mList.isEmpty();
        }

        private synchronized int getStrongestLockMode() {
            if (mList.isEmpty()) {
                return WifiManager.WIFI_MODE_FULL;
            }
            for (WifiLock l : mList) {
                if (l.mMode == WifiManager.WIFI_MODE_FULL) {
                    return WifiManager.WIFI_MODE_FULL;
                }
            }
            return WifiManager.WIFI_MODE_SCAN_ONLY;
        }

        private void addLock(WifiLock lock) {
            if (findLockByBinder(lock.mBinder) < 0) {
                mList.add(lock);
            }
        }

        private WifiLock removeLock(IBinder binder) {
            int index = findLockByBinder(binder);
            if (index >= 0) {
                WifiLock ret = mList.remove(index);
                ret.unlinkDeathRecipient();
                return ret;
            } else {
                return null;
            }
        }

        private int findLockByBinder(IBinder binder) {
            int size = mList.size();
            for (int i = size - 1; i >= 0; i--)
                if (mList.get(i).mBinder == binder)
                    return i;
            return -1;
        }

        private void dump(PrintWriter pw) {
            for (WifiLock l : mList) {
                pw.print("    ");
                pw.println(l);
            }
        }
    }

    void enforceWakeSourcePermission(int uid, int pid) {
        if (uid == android.os.Process.myUid()) {
            return;
        }
        mContext.enforcePermission(android.Manifest.permission.UPDATE_DEVICE_STATS,
                pid, uid, null);
    }

    public boolean acquireWifiLock(IBinder binder, int lockMode, String tag, WorkSource ws) {
        mContext.enforceCallingOrSelfPermission(android.Manifest.permission.WAKE_LOCK, null);
        if (lockMode != WifiManager.WIFI_MODE_FULL && lockMode != WifiManager.WIFI_MODE_SCAN_ONLY) {
            return false;
        }
        if (ws != null && ws.size() == 0) {
            ws = null;
        }
        if (ws != null) {
            enforceWakeSourcePermission(Binder.getCallingUid(), Binder.getCallingPid());
        }
        if (ws == null) {
            ws = new WorkSource(Binder.getCallingUid());
        }
        WifiLock wifiLock = new WifiLock(lockMode, tag, binder, ws);
        synchronized (mLocks) {
            return acquireWifiLockLocked(wifiLock);
        }
    }

    private void noteAcquireWifiLock(WifiLock wifiLock) throws RemoteException {
        switch(wifiLock.mMode) {
            case WifiManager.WIFI_MODE_FULL:
                mBatteryStats.noteFullWifiLockAcquiredFromSource(wifiLock.mWorkSource);
                break;
            case WifiManager.WIFI_MODE_SCAN_ONLY:
                mBatteryStats.noteScanWifiLockAcquiredFromSource(wifiLock.mWorkSource);
                break;
        }
    }

    private void noteReleaseWifiLock(WifiLock wifiLock) throws RemoteException {
        switch(wifiLock.mMode) {
            case WifiManager.WIFI_MODE_FULL:
                mBatteryStats.noteFullWifiLockReleasedFromSource(wifiLock.mWorkSource);
                break;
            case WifiManager.WIFI_MODE_SCAN_ONLY:
                mBatteryStats.noteScanWifiLockReleasedFromSource(wifiLock.mWorkSource);
                break;
        }
    }

    private boolean acquireWifiLockLocked(WifiLock wifiLock) {
        if (DBG) Slog.d(TAG, "acquireWifiLockLocked: " + wifiLock);

        mLocks.addLock(wifiLock);

        long ident = Binder.clearCallingIdentity();
        try {
            noteAcquireWifiLock(wifiLock);
            switch(wifiLock.mMode) {
            case WifiManager.WIFI_MODE_FULL:
                ++mFullLocksAcquired;
                break;
            case WifiManager.WIFI_MODE_SCAN_ONLY:
                ++mScanLocksAcquired;
                break;
            }

            // Be aggressive about adding new locks into the accounted state...
            // we want to over-report rather than under-report.
            reportStartWorkSource();

            updateWifiState();
            return true;
        } catch (RemoteException e) {
            return false;
        } finally {
            Binder.restoreCallingIdentity(ident);
        }
    }

    public void updateWifiLockWorkSource(IBinder lock, WorkSource ws) {
        int uid = Binder.getCallingUid();
        int pid = Binder.getCallingPid();
        if (ws != null && ws.size() == 0) {
            ws = null;
        }
        if (ws != null) {
            enforceWakeSourcePermission(uid, pid);
        }
        long ident = Binder.clearCallingIdentity();
        try {
            synchronized (mLocks) {
                int index = mLocks.findLockByBinder(lock);
                if (index < 0) {
                    throw new IllegalArgumentException("Wifi lock not active");
                }
                WifiLock wl = mLocks.mList.get(index);
                noteReleaseWifiLock(wl);
                wl.mWorkSource = ws != null ? new WorkSource(ws) : new WorkSource(uid);
                noteAcquireWifiLock(wl);
            }
        } catch (RemoteException e) {
        } finally {
            Binder.restoreCallingIdentity(ident);
        }
    }

    public boolean releaseWifiLock(IBinder lock) {
        mContext.enforceCallingOrSelfPermission(android.Manifest.permission.WAKE_LOCK, null);
        synchronized (mLocks) {
            return releaseWifiLockLocked(lock);
        }
    }

    private boolean releaseWifiLockLocked(IBinder lock) {
        boolean hadLock;

        WifiLock wifiLock = mLocks.removeLock(lock);

        if (DBG) Slog.d(TAG, "releaseWifiLockLocked: " + wifiLock);

        hadLock = (wifiLock != null);

        long ident = Binder.clearCallingIdentity();
        try {
            if (hadLock) {
                noteAcquireWifiLock(wifiLock);
                switch(wifiLock.mMode) {
                    case WifiManager.WIFI_MODE_FULL:
                        ++mFullLocksReleased;
                        break;
                    case WifiManager.WIFI_MODE_SCAN_ONLY:
                        ++mScanLocksReleased;
                        break;
                }
            }

            // TODO - should this only happen if you hadLock?
            updateWifiState();

        } catch (RemoteException e) {
        } finally {
            Binder.restoreCallingIdentity(ident);
        }

        return hadLock;
    }

    private abstract class DeathRecipient
            implements IBinder.DeathRecipient {
        String mTag;
        int mMode;
        IBinder mBinder;
        WorkSource mWorkSource;

        DeathRecipient(int mode, String tag, IBinder binder, WorkSource ws) {
            super();
            mTag = tag;
            mMode = mode;
            mBinder = binder;
            mWorkSource = ws;
            try {
                mBinder.linkToDeath(this, 0);
            } catch (RemoteException e) {
                binderDied();
            }
        }

        void unlinkDeathRecipient() {
            mBinder.unlinkToDeath(this, 0);
        }
    }

    private class Multicaster extends DeathRecipient {
        Multicaster(String tag, IBinder binder) {
            super(Binder.getCallingUid(), tag, binder, null);
        }

        public void binderDied() {
            Slog.e(TAG, "Multicaster binderDied");
            synchronized (mMulticasters) {
                int i = mMulticasters.indexOf(this);
                if (i != -1) {
                    removeMulticasterLocked(i, mMode);
                }
            }
        }

        public String toString() {
            return "Multicaster{" + mTag + " binder=" + mBinder + "}";
        }

        public int getUid() {
            return mMode;
        }
    }

    public void initializeMulticastFiltering() {
        enforceMulticastChangePermission();

        synchronized (mMulticasters) {
            // if anybody had requested filters be off, leave off
            if (mMulticasters.size() != 0) {
                return;
            } else {
                mWifiStateMachine.startPacketFiltering();
            }
        }
    }

    public void acquireMulticastLock(IBinder binder, String tag) {
        enforceMulticastChangePermission();

        synchronized (mMulticasters) {
            mMulticastEnabled++;
            mMulticasters.add(new Multicaster(tag, binder));
            // Note that we could call stopPacketFiltering only when
            // our new size == 1 (first call), but this function won't
            // be called often and by making the stopPacket call each
            // time we're less fragile and self-healing.
            mWifiStateMachine.stopPacketFiltering();
        }

        int uid = Binder.getCallingUid();
        Long ident = Binder.clearCallingIdentity();
        try {
            mBatteryStats.noteWifiMulticastEnabled(uid);
        } catch (RemoteException e) {
        } finally {
            Binder.restoreCallingIdentity(ident);
        }
    }

    public void releaseMulticastLock() {
        enforceMulticastChangePermission();

        int uid = Binder.getCallingUid();
        synchronized (mMulticasters) {
            mMulticastDisabled++;
            int size = mMulticasters.size();
            for (int i = size - 1; i >= 0; i--) {
                Multicaster m = mMulticasters.get(i);
                if ((m != null) && (m.getUid() == uid)) {
                    removeMulticasterLocked(i, uid);
                }
            }
        }
    }

    private void removeMulticasterLocked(int i, int uid)
    {
        Multicaster removed = mMulticasters.remove(i);

        if (removed != null) {
            removed.unlinkDeathRecipient();
        }
        if (mMulticasters.size() == 0) {
            mWifiStateMachine.startPacketFiltering();
        }

        Long ident = Binder.clearCallingIdentity();
        try {
            mBatteryStats.noteWifiMulticastDisabled(uid);
        } catch (RemoteException e) {
        } finally {
            Binder.restoreCallingIdentity(ident);
        }
    }

    public boolean isMulticastEnabled() {
        enforceAccessPermission();

        synchronized (mMulticasters) {
            return (mMulticasters.size() > 0);
        }
    }

    private void checkAndSetNotification() {
        // If we shouldn't place a notification on available networks, then
        // don't bother doing any of the following
        if (!mNotificationEnabled) return;

        State state = mNetworkInfo.getState();
        if ((state == NetworkInfo.State.DISCONNECTED)
                || (state == NetworkInfo.State.UNKNOWN)) {
            // Look for an open network
            List<ScanResult> scanResults = mWifiStateMachine.syncGetScanResultsList();
            if (scanResults != null) {
                int numOpenNetworks = 0;
                for (int i = scanResults.size() - 1; i >= 0; i--) {
                    ScanResult scanResult = scanResults.get(i);

                    if (TextUtils.isEmpty(scanResult.capabilities)) {
                        numOpenNetworks++;
                    }
                }

                if (numOpenNetworks > 0) {
                    if (++mNumScansSinceNetworkStateChange >= NUM_SCANS_BEFORE_ACTUALLY_SCANNING) {
                        /*
                         * We've scanned continuously at least
                         * NUM_SCANS_BEFORE_NOTIFICATION times. The user
                         * probably does not have a remembered network in range,
                         * since otherwise supplicant would have tried to
                         * associate and thus resetting this counter.
                         */
                        setNotificationVisible(true, numOpenNetworks, false, 0);
                    }
                    return;
                }
            }
        }

        // No open networks in range, remove the notification
        setNotificationVisible(false, 0, false, 0);
    }

    /**
     * Clears variables related to tracking whether a notification has been
     * shown recently and clears the current notification.
     */
    private void resetNotification() {
        mNotificationRepeatTime = 0;
        mNumScansSinceNetworkStateChange = 0;
        setNotificationVisible(false, 0, false, 0);
    }

    /**
     * Display or don't display a notification that there are open Wi-Fi networks.
     * @param visible {@code true} if notification should be visible, {@code false} otherwise
     * @param numNetworks the number networks seen
     * @param force {@code true} to force notification to be shown/not-shown,
     * even if it is already shown/not-shown.
     * @param delay time in milliseconds after which the notification should be made
     * visible or invisible.
     */
    private void setNotificationVisible(boolean visible, int numNetworks, boolean force,
            int delay) {

        // Since we use auto cancel on the notification, when the
        // mNetworksAvailableNotificationShown is true, the notification may
        // have actually been canceled.  However, when it is false we know
        // for sure that it is not being shown (it will not be shown any other
        // place than here)

        // If it should be hidden and it is already hidden, then noop
        if (!visible && !mNotificationShown && !force) {
            return;
        }

        NotificationManager notificationManager = (NotificationManager) mContext
                .getSystemService(Context.NOTIFICATION_SERVICE);

        Message message;
        if (visible) {

            // Not enough time has passed to show the notification again
            if (System.currentTimeMillis() < mNotificationRepeatTime) {
                return;
            }

            if (mNotification == null) {
                // Cache the Notification object.
                mNotification = new Notification();
                mNotification.when = 0;
                mNotification.icon = ICON_NETWORKS_AVAILABLE;
                mNotification.flags = Notification.FLAG_AUTO_CANCEL;
                mNotification.contentIntent = PendingIntent.getActivity(mContext, 0,
                        new Intent(WifiManager.ACTION_PICK_WIFI_NETWORK), 0);
            }

            CharSequence title = mContext.getResources().getQuantityText(
                    com.android.internal.R.plurals.wifi_available, numNetworks);
            CharSequence details = mContext.getResources().getQuantityText(
                    com.android.internal.R.plurals.wifi_available_detailed, numNetworks);
            mNotification.tickerText = title;
            mNotification.setLatestEventInfo(mContext, title, details, mNotification.contentIntent);

            mNotificationRepeatTime = System.currentTimeMillis() + NOTIFICATION_REPEAT_DELAY_MS;

            notificationManager.notify(ICON_NETWORKS_AVAILABLE, mNotification);
        } else {
            notificationManager.cancel(ICON_NETWORKS_AVAILABLE);
        }

        mNotificationShown = visible;
    }

    private class NotificationEnabledSettingObserver extends ContentObserver {

        public NotificationEnabledSettingObserver(Handler handler) {
            super(handler);
        }

        public void register() {
            ContentResolver cr = mContext.getContentResolver();
            cr.registerContentObserver(Settings.Secure.getUriFor(
                Settings.Secure.WIFI_NETWORKS_AVAILABLE_NOTIFICATION_ON), true, this);
            mNotificationEnabled = getValue();
        }

        @Override
        public void onChange(boolean selfChange) {
            super.onChange(selfChange);

            mNotificationEnabled = getValue();
            resetNotification();
        }

        private boolean getValue() {
            return Settings.Secure.getInt(mContext.getContentResolver(),
                    Settings.Secure.WIFI_NETWORKS_AVAILABLE_NOTIFICATION_ON, 1) == 1;
        }
    }


}<|MERGE_RESOLUTION|>--- conflicted
+++ resolved
@@ -952,12 +952,9 @@
                  * the already-set timer.
                  */
                 int pluggedType = intent.getIntExtra("plugged", 0);
-<<<<<<< HEAD
-=======
                 if (DBG) {
                     Slog.d(TAG, "ACTION_BATTERY_CHANGED pluggedType: " + pluggedType);
                 }
->>>>>>> 368fdba4
                 if (mScreenOff && shouldWifiStayAwake(stayAwakeConditions, mPluggedType) &&
                         !shouldWifiStayAwake(stayAwakeConditions, pluggedType)) {
                     long triggerTime = System.currentTimeMillis() + idleMillis;
