/*
 * Copyright (C) 2010 The Android Open Source Project
 *
 * Licensed under the Apache License, Version 2.0 (the "License");
 * you may not use this file except in compliance with the License.
 * You may obtain a copy of the License at
 *
 *      http://www.apache.org/licenses/LICENSE-2.0
 *
 * Unless required by applicable law or agreed to in writing, software
 * distributed under the License is distributed on an "AS IS" BASIS,
 * WITHOUT WARRANTIES OR CONDITIONS OF ANY KIND, either express or implied.
 * See the License for the specific language governing permissions and
 * limitations under the License.
 */

package com.android.server;

import android.app.AlarmManager;
import android.app.Notification;
import android.app.NotificationManager;
import android.app.PendingIntent;
import android.bluetooth.BluetoothA2dp;
import android.bluetooth.BluetoothDevice;
import android.content.BroadcastReceiver;
import android.content.ContentResolver;
import android.content.Context;
import android.content.Intent;
import android.content.IntentFilter;
import android.content.pm.PackageManager;
import android.database.ContentObserver;
import android.net.wifi.IWifiManager;
import android.net.wifi.WifiInfo;
import android.net.wifi.WifiManager;
import android.net.wifi.WifiStateMachine;
import android.net.wifi.ScanResult;
import android.net.wifi.WifiConfiguration;
import android.net.wifi.SupplicantState;
import android.net.wifi.WifiConfiguration.KeyMgmt;
import android.net.ConnectivityManager;
import android.net.InterfaceConfiguration;
import android.net.DhcpInfo;
import android.net.NetworkInfo;
import android.net.NetworkInfo.State;
import android.os.Binder;
import android.os.Handler;
import android.os.HandlerThread;
import android.os.IBinder;
import android.os.INetworkManagementService;
import android.os.Message;
import android.os.RemoteException;
import android.os.ServiceManager;
import android.os.WorkSource;
import android.provider.Settings;
import android.text.TextUtils;
import android.util.Slog;

import java.util.ArrayList;
import java.util.List;
import java.util.Set;
import java.util.concurrent.atomic.AtomicBoolean;
import java.io.FileDescriptor;
import java.io.PrintWriter;

import com.android.internal.app.IBatteryStats;
import com.android.server.am.BatteryStatsService;
import com.android.internal.R;

/**
 * WifiService handles remote WiFi operation requests by implementing
 * the IWifiManager interface.
 *
 * @hide
 */
//TODO: Clean up multiple locks and implement WifiService
// as a SM to track soft AP/client/adhoc bring up based
// on device idle state, airplane mode and boot.

public class WifiService extends IWifiManager.Stub {
    private static final String TAG = "WifiService";
    private static final boolean DBG = true;

    private final WifiStateMachine mWifiStateMachine;

    private Context mContext;

    private AlarmManager mAlarmManager;
    private PendingIntent mIdleIntent;
    private static final int IDLE_REQUEST = 0;
    private boolean mScreenOff;
    private boolean mDeviceIdle;
    private int mPluggedType;

    // true if the user enabled Wifi while in airplane mode
    private AtomicBoolean mAirplaneModeOverwridden = new AtomicBoolean(false);

    private final LockList mLocks = new LockList();
    // some wifi lock statistics
    private int mFullLocksAcquired;
    private int mFullLocksReleased;
    private int mScanLocksAcquired;
    private int mScanLocksReleased;

    private final List<Multicaster> mMulticasters =
            new ArrayList<Multicaster>();
    private int mMulticastEnabled;
    private int mMulticastDisabled;

    private final IBatteryStats mBatteryStats;

    ConnectivityManager mCm;
    private String[] mWifiRegexs;

    /**
     * See {@link Settings.Secure#WIFI_IDLE_MS}. This is the default value if a
     * Settings.Secure value is not present. This timeout value is chosen as
     * the approximate point at which the battery drain caused by Wi-Fi
     * being enabled but not active exceeds the battery drain caused by
     * re-establishing a connection to the mobile data network.
     */
    private static final long DEFAULT_IDLE_MILLIS = 15 * 60 * 1000; /* 15 minutes */

    /**
     * Number of allowed radio frequency channels in various regulatory domains.
     * This list is sufficient for 802.11b/g networks (2.4GHz range).
     */
    private static int[] sValidRegulatoryChannelCounts = new int[] {11, 13, 14};

    private static final String ACTION_DEVICE_IDLE =
            "com.android.server.WifiManager.action.DEVICE_IDLE";

    private boolean mIsReceiverRegistered = false;


    NetworkInfo mNetworkInfo = new NetworkInfo(ConnectivityManager.TYPE_WIFI, 0, "WIFI", "");

    // Variables relating to the 'available networks' notification
    /**
     * The icon to show in the 'available networks' notification. This will also
     * be the ID of the Notification given to the NotificationManager.
     */
    private static final int ICON_NETWORKS_AVAILABLE =
            com.android.internal.R.drawable.stat_notify_wifi_in_range;
    /**
     * When a notification is shown, we wait this amount before possibly showing it again.
     */
<<<<<<< HEAD
    private final long NOTIFICATION_REPEAT_DELAY_MS;
    /**
     * Whether the user has set the setting to show the 'available networks' notification.
=======
    private static final int SCAN_RESULT_BUFFER_SIZE = 512;
    private boolean mNeedReconfig;

    /**
     * Temporary for computing UIDS that are responsible for starting WIFI.
     * Protected by mWifiStateTracker lock.
     */
    private final WorkSource mTmpWorkSource = new WorkSource();

    /*
     * Last UID that asked to enable WIFI.
>>>>>>> 1f377298
     */
    private boolean mNotificationEnabled;
    /**
     * Observes the user setting to keep {@link #mNotificationEnabled} in sync.
     */
    private NotificationEnabledSettingObserver mNotificationEnabledSettingObserver;
    /**
     * The {@link System#currentTimeMillis()} must be at least this value for us
     * to show the notification again.
     */
    private long mNotificationRepeatTime;
    /**
     * The Notification object given to the NotificationManager.
     */
    private Notification mNotification;
    /**
     * Whether the notification is being shown, as set by us. That is, if the
     * user cancels the notification, we will not receive the callback so this
     * will still be true. We only guarantee if this is false, then the
     * notification is not showing.
     */
    private boolean mNotificationShown;
    /**
     * The number of continuous scans that must occur before consider the
     * supplicant in a scanning state. This allows supplicant to associate with
     * remembered networks that are in the scan results.
     */
    private static final int NUM_SCANS_BEFORE_ACTUALLY_SCANNING = 3;
    /**
     * The number of scans since the last network state change. When this
     * exceeds {@link #NUM_SCANS_BEFORE_ACTUALLY_SCANNING}, we consider the
     * supplicant to actually be scanning. When the network state changes to
     * something other than scanning, we reset this to 0.
     */
    private int mNumScansSinceNetworkStateChange;


    WifiService(Context context) {
        mContext = context;
        mWifiStateMachine = new WifiStateMachine(mContext);
        mWifiStateMachine.enableRssiPolling(true);
        mBatteryStats = BatteryStatsService.getService();

        mAlarmManager = (AlarmManager)mContext.getSystemService(Context.ALARM_SERVICE);
        Intent idleIntent = new Intent(ACTION_DEVICE_IDLE, null);
        mIdleIntent = PendingIntent.getBroadcast(mContext, IDLE_REQUEST, idleIntent, 0);

        HandlerThread wifiThread = new HandlerThread("WifiService");
        wifiThread.start();

        mContext.registerReceiver(
                new BroadcastReceiver() {
                    @Override
                    public void onReceive(Context context, Intent intent) {
                        // clear our flag indicating the user has overwridden airplane mode
                        mAirplaneModeOverwridden.set(false);
                        // on airplane disable, restore Wifi if the saved state indicates so
                        if (!isAirplaneModeOn() && testAndClearWifiSavedState()) {
                            persistWifiEnabled(true);
                        }
                        updateWifiState();
                    }
                },
                new IntentFilter(Intent.ACTION_AIRPLANE_MODE_CHANGED));

        mContext.registerReceiver(
            new BroadcastReceiver() {
                @Override
                public void onReceive(Context context, Intent intent) {

                    ArrayList<String> available = intent.getStringArrayListExtra(
                            ConnectivityManager.EXTRA_AVAILABLE_TETHER);
                    ArrayList<String> active = intent.getStringArrayListExtra(
                            ConnectivityManager.EXTRA_ACTIVE_TETHER);
                    updateTetherState(available, active);

                }
            },new IntentFilter(ConnectivityManager.ACTION_TETHER_STATE_CHANGED));

        IntentFilter filter = new IntentFilter();
        filter.addAction(WifiManager.WIFI_STATE_CHANGED_ACTION);
        filter.addAction(WifiManager.NETWORK_STATE_CHANGED_ACTION);
        filter.addAction(WifiManager.SCAN_RESULTS_AVAILABLE_ACTION);

        mContext.registerReceiver(
                new BroadcastReceiver() {
                    @Override
                    public void onReceive(Context context, Intent intent) {
                        if (intent.getAction().equals(WifiManager.WIFI_STATE_CHANGED_ACTION)) {
                            // reset & clear notification on any wifi state change
                            resetNotification();
                        } else if (intent.getAction().equals(
                                WifiManager.NETWORK_STATE_CHANGED_ACTION)) {
                            mNetworkInfo = (NetworkInfo) intent.getParcelableExtra(
                                    WifiManager.EXTRA_NETWORK_INFO);
                            // reset & clear notification on a network connect & disconnect
                            switch(mNetworkInfo.getDetailedState()) {
                                case CONNECTED:
                                case DISCONNECTED:
                                    resetNotification();
                                    break;
                            }
                        } else if (intent.getAction().equals(
                                WifiManager.SCAN_RESULTS_AVAILABLE_ACTION)) {
                            checkAndSetNotification();
                        }
                    }
                }, filter);

        // Setting is in seconds
        NOTIFICATION_REPEAT_DELAY_MS = Settings.Secure.getInt(context.getContentResolver(),
                Settings.Secure.WIFI_NETWORKS_AVAILABLE_REPEAT_DELAY, 900) * 1000l;
        mNotificationEnabledSettingObserver = new NotificationEnabledSettingObserver(new Handler());
        mNotificationEnabledSettingObserver.register();
    }

    /**
     * Check if Wi-Fi needs to be enabled and start
     * if needed
     *
     * This function is used only at boot time
     */
    public void checkAndStartWifi() {
        /* Start if Wi-Fi is enabled or the saved state indicates Wi-Fi was on */
        boolean wifiEnabled = !isAirplaneModeOn()
                && (getPersistedWifiEnabled() || testAndClearWifiSavedState());
        Slog.i(TAG, "WifiService starting up with Wi-Fi " +
                (wifiEnabled ? "enabled" : "disabled"));
        setWifiEnabled(wifiEnabled);
    }

    private void updateTetherState(ArrayList<String> available, ArrayList<String> tethered) {

        boolean wifiTethered = false;
        boolean wifiAvailable = false;

        IBinder b = ServiceManager.getService(Context.NETWORKMANAGEMENT_SERVICE);
        INetworkManagementService service = INetworkManagementService.Stub.asInterface(b);

        if (mCm == null) {
            mCm = (ConnectivityManager)mContext.getSystemService(Context.CONNECTIVITY_SERVICE);
        }

        mWifiRegexs = mCm.getTetherableWifiRegexs();

        for (String intf : available) {
            for (String regex : mWifiRegexs) {
                if (intf.matches(regex)) {

                    InterfaceConfiguration ifcg = null;
                    try {
                        ifcg = service.getInterfaceConfig(intf);
                        if (ifcg != null) {
                            /* IP/netmask: 192.168.43.1/255.255.255.0 */
                            ifcg.ipAddr = (192 << 24) + (168 << 16) + (43 << 8) + 1;
                            ifcg.netmask = (255 << 24) + (255 << 16) + (255 << 8) + 0;
                            ifcg.interfaceFlags = "up";

                            service.setInterfaceConfig(intf, ifcg);
                        }
                    } catch (Exception e) {
                        Slog.e(TAG, "Error configuring interface " + intf + ", :" + e);
                        setWifiApEnabled(null, false);
                        return;
                    }

                    if(mCm.tether(intf) != ConnectivityManager.TETHER_ERROR_NO_ERROR) {
                        Slog.e(TAG, "Error tethering on " + intf);
                        setWifiApEnabled(null, false);
                        return;
                    }
                    break;
                }
            }
        }
    }

    private boolean testAndClearWifiSavedState() {
        final ContentResolver cr = mContext.getContentResolver();
        int wifiSavedState = 0;
        try {
            wifiSavedState = Settings.Secure.getInt(cr, Settings.Secure.WIFI_SAVED_STATE);
            if(wifiSavedState == 1)
                Settings.Secure.putInt(cr, Settings.Secure.WIFI_SAVED_STATE, 0);
        } catch (Settings.SettingNotFoundException e) {
            ;
        }
        return (wifiSavedState == 1);
    }

    private boolean getPersistedWifiEnabled() {
        final ContentResolver cr = mContext.getContentResolver();
        try {
            return Settings.Secure.getInt(cr, Settings.Secure.WIFI_ON) == 1;
        } catch (Settings.SettingNotFoundException e) {
            Settings.Secure.putInt(cr, Settings.Secure.WIFI_ON, 0);
            return false;
        }
    }

    private void persistWifiEnabled(boolean enabled) {
        final ContentResolver cr = mContext.getContentResolver();
        Settings.Secure.putInt(cr, Settings.Secure.WIFI_ON, enabled ? 1 : 0);
    }

    /**
     * see {@link android.net.wifi.WifiManager#pingSupplicant()}
     * @return {@code true} if the operation succeeds, {@code false} otherwise
     */
    public boolean pingSupplicant() {
        enforceAccessPermission();
        return mWifiStateMachine.syncPingSupplicant();
    }

    /**
     * see {@link android.net.wifi.WifiManager#startScan()}
     */
    public void startScan(boolean forceActive) {
        enforceChangePermission();
        mWifiStateMachine.startScan(forceActive);
    }

    private void enforceAccessPermission() {
        mContext.enforceCallingOrSelfPermission(android.Manifest.permission.ACCESS_WIFI_STATE,
                                                "WifiService");
    }

    private void enforceChangePermission() {
        mContext.enforceCallingOrSelfPermission(android.Manifest.permission.CHANGE_WIFI_STATE,
                                                "WifiService");

    }

    private void enforceMulticastChangePermission() {
        mContext.enforceCallingOrSelfPermission(
                android.Manifest.permission.CHANGE_WIFI_MULTICAST_STATE,
                "WifiService");
    }

    /**
     * see {@link android.net.wifi.WifiManager#setWifiEnabled(boolean)}
     * @param enable {@code true} to enable, {@code false} to disable.
     * @return {@code true} if the enable/disable operation was
     *         started or is already in the queue.
     */
    public synchronized boolean setWifiEnabled(boolean enable) {
        enforceChangePermission();

        if (DBG) {
            Slog.e(TAG, "Invoking mWifiStateMachine.setWifiEnabled\n");
        }

        // set a flag if the user is enabling Wifi while in airplane mode
        if (enable && isAirplaneModeOn() && isAirplaneToggleable()) {
            mAirplaneModeOverwridden.set(true);
        }

        mWifiStateMachine.setWifiEnabled(enable);

        /*
         * Caller might not have WRITE_SECURE_SETTINGS,
         * only CHANGE_WIFI_STATE is enforced
         */
        long ident = Binder.clearCallingIdentity();
        persistWifiEnabled(enable);
        Binder.restoreCallingIdentity(ident);

        if (enable) {
            if (!mIsReceiverRegistered) {
                registerForBroadcasts();
                mIsReceiverRegistered = true;
            }
        } else if (mIsReceiverRegistered){
            mContext.unregisterReceiver(mReceiver);
            mIsReceiverRegistered = false;
        }

        return true;
    }

<<<<<<< HEAD
=======
    private void setWifiEnabledState(int wifiState, int uid) {
        final int previousWifiState = mWifiStateTracker.getWifiState();

        long ident = Binder.clearCallingIdentity();
        try {
            if (wifiState == WIFI_STATE_ENABLED) {
                mBatteryStats.noteWifiOn();
            } else if (wifiState == WIFI_STATE_DISABLED) {
                mBatteryStats.noteWifiOff();
            }
        } catch (RemoteException e) {
        } finally {
            Binder.restoreCallingIdentity(ident);
        }

        // Update state
        mWifiStateTracker.setWifiState(wifiState);

        // Broadcast
        final Intent intent = new Intent(WifiManager.WIFI_STATE_CHANGED_ACTION);
        intent.addFlags(Intent.FLAG_RECEIVER_REGISTERED_ONLY_BEFORE_BOOT);
        intent.putExtra(WifiManager.EXTRA_WIFI_STATE, wifiState);
        intent.putExtra(WifiManager.EXTRA_PREVIOUS_WIFI_STATE, previousWifiState);
        mContext.sendStickyBroadcast(intent);
    }

    private void enforceAccessPermission() {
        mContext.enforceCallingOrSelfPermission(android.Manifest.permission.ACCESS_WIFI_STATE,
                                                "WifiService");
    }

    private void enforceChangePermission() {
        mContext.enforceCallingOrSelfPermission(android.Manifest.permission.CHANGE_WIFI_STATE,
                                                "WifiService");

    }

    private void enforceMulticastChangePermission() {
        mContext.enforceCallingOrSelfPermission(
                android.Manifest.permission.CHANGE_WIFI_MULTICAST_STATE,
                "WifiService");
    }

>>>>>>> 1f377298
    /**
     * see {@link WifiManager#getWifiState()}
     * @return One of {@link WifiManager#WIFI_STATE_DISABLED},
     *         {@link WifiManager#WIFI_STATE_DISABLING},
     *         {@link WifiManager#WIFI_STATE_ENABLED},
     *         {@link WifiManager#WIFI_STATE_ENABLING},
     *         {@link WifiManager#WIFI_STATE_UNKNOWN}
     */
    public int getWifiEnabledState() {
        enforceAccessPermission();
        return mWifiStateMachine.syncGetWifiState();
    }

    /**
     * see {@link android.net.wifi.WifiManager#setWifiApEnabled(WifiConfiguration, boolean)}
     * @param wifiConfig SSID, security and channel details as
     *        part of WifiConfiguration
     * @param enabled true to enable and false to disable
     * @return {@code true} if the start operation was
     *         started or is already in the queue.
     */
    public synchronized boolean setWifiApEnabled(WifiConfiguration wifiConfig, boolean enabled) {
        enforceChangePermission();

        if (enabled) {
            /* Use default config if there is no existing config */
            if (wifiConfig == null && ((wifiConfig = getWifiApConfiguration()) == null)) {
                wifiConfig = new WifiConfiguration();
                wifiConfig.SSID = mContext.getString(R.string.wifi_tether_configure_ssid_default);
                wifiConfig.allowedKeyManagement.set(KeyMgmt.NONE);
            }
            /*
             * Caller might not have WRITE_SECURE_SETTINGS,
             * only CHANGE_WIFI_STATE is enforced
             */
            long ident = Binder.clearCallingIdentity();
            setWifiApConfiguration(wifiConfig);
            Binder.restoreCallingIdentity(ident);
        }

        mWifiStateMachine.setWifiApEnabled(wifiConfig, enabled);

        return true;
    }

    /**
     * see {@link WifiManager#getWifiApState()}
     * @return One of {@link WifiManager#WIFI_AP_STATE_DISABLED},
     *         {@link WifiManager#WIFI_AP_STATE_DISABLING},
     *         {@link WifiManager#WIFI_AP_STATE_ENABLED},
     *         {@link WifiManager#WIFI_AP_STATE_ENABLING},
     *         {@link WifiManager#WIFI_AP_STATE_FAILED}
     */
    public int getWifiApEnabledState() {
        enforceAccessPermission();
        return mWifiStateMachine.syncGetWifiApState();
    }

    /**
     * see {@link WifiManager#getWifiApConfiguration()}
     * @return soft access point configuration
     */
    public synchronized WifiConfiguration getWifiApConfiguration() {
        final ContentResolver cr = mContext.getContentResolver();
        WifiConfiguration wifiConfig = new WifiConfiguration();
        int authType;
        try {
            wifiConfig.SSID = Settings.Secure.getString(cr, Settings.Secure.WIFI_AP_SSID);
            if (wifiConfig.SSID == null)
                return null;
            authType = Settings.Secure.getInt(cr, Settings.Secure.WIFI_AP_SECURITY);
            wifiConfig.allowedKeyManagement.set(authType);
            wifiConfig.preSharedKey = Settings.Secure.getString(cr, Settings.Secure.WIFI_AP_PASSWD);
            return wifiConfig;
        } catch (Settings.SettingNotFoundException e) {
            Slog.e(TAG,"AP settings not found, returning");
            return null;
        }
    }

    /**
     * see {@link WifiManager#setWifiApConfiguration(WifiConfiguration)}
     * @param wifiConfig WifiConfiguration details for soft access point
     */
    public synchronized void setWifiApConfiguration(WifiConfiguration wifiConfig) {
        enforceChangePermission();
        final ContentResolver cr = mContext.getContentResolver();
        boolean isWpa;
        if (wifiConfig == null)
            return;
        Settings.Secure.putString(cr, Settings.Secure.WIFI_AP_SSID, wifiConfig.SSID);
        isWpa = wifiConfig.allowedKeyManagement.get(KeyMgmt.WPA_PSK);
        Settings.Secure.putInt(cr,
                               Settings.Secure.WIFI_AP_SECURITY,
                               isWpa ? KeyMgmt.WPA_PSK : KeyMgmt.NONE);
        if (isWpa)
            Settings.Secure.putString(cr, Settings.Secure.WIFI_AP_PASSWD, wifiConfig.preSharedKey);
    }

    /**
<<<<<<< HEAD
     * see {@link android.net.wifi.WifiManager#disconnect()}
=======
     * Enables/disables Wi-Fi AP synchronously. The driver is loaded
     * and soft access point configured as a single operation.
     * @param enable {@code true} to turn Wi-Fi on, {@code false} to turn it off.
     * @param uid The UID of the process making the request.
     * @param wifiConfig The WifiConfiguration for AP
     * @return {@code true} if the operation succeeds (or if the existing state
     *         is the same as the requested state)
     */
    private boolean setWifiApEnabledBlocking(boolean enable,
                                int uid, WifiConfiguration wifiConfig) {
        final int eventualWifiApState = enable ? WIFI_AP_STATE_ENABLED : WIFI_AP_STATE_DISABLED;

        if (mWifiApState == eventualWifiApState) {
            /* Configuration changed on a running access point */
            if(enable && (wifiConfig != null)) {
                try {
                    nwService.setAccessPoint(wifiConfig, mWifiStateTracker.getInterfaceName(),
                                             SOFTAP_IFACE);
                    setWifiApConfiguration(wifiConfig);
                    return true;
                } catch(Exception e) {
                    Slog.e(TAG, "Exception in nwService during AP restart");
                    try {
                        nwService.stopAccessPoint();
                    } catch (Exception ee) {
                        Slog.e(TAG, "Could not stop AP, :" + ee);
                    }
                    setWifiApEnabledState(WIFI_AP_STATE_FAILED, uid, DriverAction.DRIVER_UNLOAD);
                    return false;
                }
            } else {
                return true;
            }
        }

        /**
         * Fail AP if Wifi is enabled
         */
        if ((mWifiStateTracker.getWifiState() == WIFI_STATE_ENABLED) && enable) {
            setWifiApEnabledState(WIFI_AP_STATE_FAILED, uid, DriverAction.NO_DRIVER_UNLOAD);
            return false;
        }

        setWifiApEnabledState(enable ? WIFI_AP_STATE_ENABLING :
                                       WIFI_AP_STATE_DISABLING, uid, DriverAction.NO_DRIVER_UNLOAD);

        if (enable) {

            /* Use default config if there is no existing config */
            if (wifiConfig == null && ((wifiConfig = getWifiApConfiguration()) == null)) {
                wifiConfig = new WifiConfiguration();
                wifiConfig.SSID = mContext.getString(R.string.wifi_tether_configure_ssid_default);
                wifiConfig.allowedKeyManagement.set(KeyMgmt.NONE);
            }

            if (!mWifiStateTracker.loadDriver()) {
                Slog.e(TAG, "Failed to load Wi-Fi driver for AP mode");
                setWifiApEnabledState(WIFI_AP_STATE_FAILED, uid, DriverAction.NO_DRIVER_UNLOAD);
                return false;
            }

            try {
                nwService.startAccessPoint(wifiConfig, mWifiStateTracker.getInterfaceName(),
                                           SOFTAP_IFACE);
            } catch(Exception e) {
                Slog.e(TAG, "Exception in startAccessPoint()");
                setWifiApEnabledState(WIFI_AP_STATE_FAILED, uid, DriverAction.DRIVER_UNLOAD);
                return false;
            }

            setWifiApConfiguration(wifiConfig);

        } else {

            try {
                nwService.stopAccessPoint();
            } catch(Exception e) {
                Slog.e(TAG, "Exception in stopAccessPoint()");
                setWifiApEnabledState(WIFI_AP_STATE_FAILED, uid, DriverAction.DRIVER_UNLOAD);
                return false;
            }

            if (!mWifiStateTracker.unloadDriver()) {
                Slog.e(TAG, "Failed to unload Wi-Fi driver for AP mode");
                setWifiApEnabledState(WIFI_AP_STATE_FAILED, uid, DriverAction.NO_DRIVER_UNLOAD);
                return false;
            }
        }

        setWifiApEnabledState(eventualWifiApState, uid, DriverAction.NO_DRIVER_UNLOAD);
        return true;
    }

    /**
     * see {@link WifiManager#getWifiApState()}
     * @return One of {@link WifiManager#WIFI_AP_STATE_DISABLED},
     *         {@link WifiManager#WIFI_AP_STATE_DISABLING},
     *         {@link WifiManager#WIFI_AP_STATE_ENABLED},
     *         {@link WifiManager#WIFI_AP_STATE_ENABLING},
     *         {@link WifiManager#WIFI_AP_STATE_FAILED}
     */
    public int getWifiApEnabledState() {
        enforceAccessPermission();
        return mWifiApState;
    }

    private void setWifiApEnabledState(int wifiAPState, int uid, DriverAction flag) {
        final int previousWifiApState = mWifiApState;

        /**
         * Unload the driver if going to a failed state
         */
        if ((mWifiApState == WIFI_AP_STATE_FAILED) && (flag == DriverAction.DRIVER_UNLOAD)) {
            mWifiStateTracker.unloadDriver();
        }

        long ident = Binder.clearCallingIdentity();
        try {
            if (wifiAPState == WIFI_AP_STATE_ENABLED) {
                mBatteryStats.noteWifiOn();
            } else if (wifiAPState == WIFI_AP_STATE_DISABLED) {
                mBatteryStats.noteWifiOff();
            }
        } catch (RemoteException e) {
        } finally {
            Binder.restoreCallingIdentity(ident);
        }

        // Update state
        mWifiApState = wifiAPState;

        // Broadcast
        final Intent intent = new Intent(WifiManager.WIFI_AP_STATE_CHANGED_ACTION);
        intent.addFlags(Intent.FLAG_RECEIVER_REGISTERED_ONLY_BEFORE_BOOT);
        intent.putExtra(WifiManager.EXTRA_WIFI_AP_STATE, wifiAPState);
        intent.putExtra(WifiManager.EXTRA_PREVIOUS_WIFI_AP_STATE, previousWifiApState);
        mContext.sendStickyBroadcast(intent);
    }

    /**
     * see {@link android.net.wifi.WifiManager#getConfiguredNetworks()}
     * @return the list of configured networks
     */
    public List<WifiConfiguration> getConfiguredNetworks() {
        enforceAccessPermission();
        String listStr;

        /*
         * We don't cache the list, because we want to allow
         * for the possibility that the configuration file
         * has been modified through some external means,
         * such as the wpa_cli command line program.
         */
        listStr = mWifiStateTracker.listNetworks();

        List<WifiConfiguration> networks =
            new ArrayList<WifiConfiguration>();
        if (listStr == null)
            return networks;

        String[] lines = listStr.split("\n");
        // Skip the first line, which is a header
       for (int i = 1; i < lines.length; i++) {
           String[] result = lines[i].split("\t");
           // network-id | ssid | bssid | flags
           WifiConfiguration config = new WifiConfiguration();
           try {
               config.networkId = Integer.parseInt(result[0]);
           } catch(NumberFormatException e) {
               continue;
           }
           if (result.length > 3) {
               if (result[3].indexOf("[CURRENT]") != -1)
                   config.status = WifiConfiguration.Status.CURRENT;
               else if (result[3].indexOf("[DISABLED]") != -1)
                   config.status = WifiConfiguration.Status.DISABLED;
               else
                   config.status = WifiConfiguration.Status.ENABLED;
           } else {
               config.status = WifiConfiguration.Status.ENABLED;
           }
           readNetworkVariables(config);
           networks.add(config);
       }

        return networks;
    }

    /**
     * Read the variables from the supplicant daemon that are needed to
     * fill in the WifiConfiguration object.
     * <p/>
     * The caller must hold the synchronization monitor.
     * @param config the {@link WifiConfiguration} object to be filled in.
>>>>>>> 1f377298
     */
    public void disconnect() {
        enforceChangePermission();
        mWifiStateMachine.disconnectCommand();
    }

    /**
     * see {@link android.net.wifi.WifiManager#reconnect()}
     */
    public void reconnect() {
        enforceChangePermission();
        mWifiStateMachine.reconnectCommand();
    }

    /**
     * see {@link android.net.wifi.WifiManager#reassociate()}
     */
    public void reassociate() {
        enforceChangePermission();
        mWifiStateMachine.reassociateCommand();
    }

    /**
     * see {@link android.net.wifi.WifiManager#getConfiguredNetworks()}
     * @return the list of configured networks
     */
    public List<WifiConfiguration> getConfiguredNetworks() {
        enforceAccessPermission();
        return mWifiStateMachine.syncGetConfiguredNetworks();
    }

    /**
     * see {@link android.net.wifi.WifiManager#addOrUpdateNetwork(WifiConfiguration)}
     * @return the supplicant-assigned identifier for the new or updated
     * network if the operation succeeds, or {@code -1} if it fails
     */
    public int addOrUpdateNetwork(WifiConfiguration config) {
        enforceChangePermission();
        return mWifiStateMachine.syncAddOrUpdateNetwork(config);
    }

     /**
     * See {@link android.net.wifi.WifiManager#removeNetwork(int)}
     * @param netId the integer that identifies the network configuration
     * to the supplicant
     * @return {@code true} if the operation succeeded
     */
    public boolean removeNetwork(int netId) {
        enforceChangePermission();
        return mWifiStateMachine.syncRemoveNetwork(netId);
    }

    /**
     * See {@link android.net.wifi.WifiManager#enableNetwork(int, boolean)}
     * @param netId the integer that identifies the network configuration
     * to the supplicant
     * @param disableOthers if true, disable all other networks.
     * @return {@code true} if the operation succeeded
     */
    public boolean enableNetwork(int netId, boolean disableOthers) {
        enforceChangePermission();
        return mWifiStateMachine.syncEnableNetwork(netId, disableOthers);
    }

    /**
     * See {@link android.net.wifi.WifiManager#disableNetwork(int)}
     * @param netId the integer that identifies the network configuration
     * to the supplicant
     * @return {@code true} if the operation succeeded
     */
    public boolean disableNetwork(int netId) {
        enforceChangePermission();
        return mWifiStateMachine.syncDisableNetwork(netId);
    }

    /**
     * See {@link android.net.wifi.WifiManager#getConnectionInfo()}
     * @return the Wi-Fi information, contained in {@link WifiInfo}.
     */
    public WifiInfo getConnectionInfo() {
        enforceAccessPermission();
        /*
         * Make sure we have the latest information, by sending
         * a status request to the supplicant.
         */
        return mWifiStateMachine.syncRequestConnectionInfo();
    }

    /**
     * Return the results of the most recent access point scan, in the form of
     * a list of {@link ScanResult} objects.
     * @return the list of results
     */
    public List<ScanResult> getScanResults() {
        enforceAccessPermission();
        return mWifiStateMachine.syncGetScanResultsList();
    }

    /**
     * Tell the supplicant to persist the current list of configured networks.
     * @return {@code true} if the operation succeeded
     *
     * TODO: deprecate this
     */
    public boolean saveConfiguration() {
        boolean result = true;
        enforceChangePermission();
        return mWifiStateMachine.syncSaveConfig();
    }

    /**
     * Set the number of radio frequency channels that are allowed to be used
     * in the current regulatory domain. This method should be used only
     * if the correct number of channels cannot be determined automatically
     * for some reason. If the operation is successful, the new value may be
     * persisted as a Secure setting.
     * @param numChannels the number of allowed channels. Must be greater than 0
     * and less than or equal to 16.
     * @param persist {@code true} if the setting should be remembered.
     * @return {@code true} if the operation succeeds, {@code false} otherwise, e.g.,
     * {@code numChannels} is outside the valid range.
     */
    public synchronized boolean setNumAllowedChannels(int numChannels, boolean persist) {
        Slog.i(TAG, "WifiService trying to setNumAllowed to "+numChannels+
                " with persist set to "+persist);
        enforceChangePermission();

        /*
         * Validate the argument. We'd like to let the Wi-Fi driver do this,
         * but if Wi-Fi isn't currently enabled, that's not possible, and
         * we want to persist the setting anyway,so that it will take
         * effect when Wi-Fi does become enabled.
         */
        boolean found = false;
        for (int validChan : sValidRegulatoryChannelCounts) {
            if (validChan == numChannels) {
                found = true;
                break;
            }
        }
        if (!found) {
            return false;
        }

        if (persist) {
            Settings.Secure.putInt(mContext.getContentResolver(),
                    Settings.Secure.WIFI_NUM_ALLOWED_CHANNELS,
                    numChannels);
        }

        mWifiStateMachine.setNumAllowedChannels(numChannels);

        return true;
    }

    /**
     * Return the number of frequency channels that are allowed
     * to be used in the current regulatory domain.
     * @return the number of allowed channels, or {@code -1} if an error occurs
     */
    public int getNumAllowedChannels() {
        int numChannels;

        enforceAccessPermission();

        /*
         * If we can't get the value from the driver (e.g., because
         * Wi-Fi is not currently enabled), get the value from
         * Settings.
         */
        numChannels = mWifiStateMachine.getNumAllowedChannels();
        if (numChannels < 0) {
            numChannels = Settings.Secure.getInt(mContext.getContentResolver(),
                    Settings.Secure.WIFI_NUM_ALLOWED_CHANNELS,
                    -1);
        }
        return numChannels;
    }

    /**
     * Return the list of valid values for the number of allowed radio channels
     * for various regulatory domains.
     * @return the list of channel counts
     */
    public int[] getValidChannelCounts() {
        enforceAccessPermission();
        return sValidRegulatoryChannelCounts;
    }

    /**
     * Return the DHCP-assigned addresses from the last successful DHCP request,
     * if any.
     * @return the DHCP information
     */
    public DhcpInfo getDhcpInfo() {
        enforceAccessPermission();
        return mWifiStateMachine.syncGetDhcpInfo();
    }

    /**
     * see {@link android.net.wifi.WifiManager#startWifi}
     *
     */
    public void startWifi() {
        enforceChangePermission();
        /* TODO: may be add permissions for access only to connectivity service
         * TODO: if a start issued, keep wifi alive until a stop issued irrespective
         * of WifiLock & device idle status unless wifi enabled status is toggled
         */

        mWifiStateMachine.setDriverStart(true);
        mWifiStateMachine.reconnectCommand();
    }

    /**
     * see {@link android.net.wifi.WifiManager#stopWifi}
     *
     */
    public void stopWifi() {
        enforceChangePermission();
        /* TODO: may be add permissions for access only to connectivity service
         * TODO: if a stop is issued, wifi is brought up only by startWifi
         * unless wifi enabled status is toggled
         */
        mWifiStateMachine.setDriverStart(false);
    }


    /**
     * see {@link android.net.wifi.WifiManager#addToBlacklist}
     *
     */
    public void addToBlacklist(String bssid) {
        enforceChangePermission();

        mWifiStateMachine.addToBlacklist(bssid);
    }

    /**
     * see {@link android.net.wifi.WifiManager#clearBlacklist}
     *
     */
    public void clearBlacklist() {
        enforceChangePermission();

        mWifiStateMachine.clearBlacklist();
    }

    public void connectNetworkWithId(int networkId) {
        enforceChangePermission();
        mWifiStateMachine.connectNetwork(networkId);
    }

    public void connectNetworkWithConfig(WifiConfiguration config) {
        enforceChangePermission();
        mWifiStateMachine.connectNetwork(config);
    }

    public void saveNetwork(WifiConfiguration config) {
        enforceChangePermission();
        mWifiStateMachine.saveNetwork(config);
    }

    public void forgetNetwork(int netId) {
        enforceChangePermission();
        mWifiStateMachine.forgetNetwork(netId);
    }

    private final BroadcastReceiver mReceiver = new BroadcastReceiver() {
        @Override
        public void onReceive(Context context, Intent intent) {
            String action = intent.getAction();

            long idleMillis =
                Settings.Secure.getLong(mContext.getContentResolver(),
                                        Settings.Secure.WIFI_IDLE_MS, DEFAULT_IDLE_MILLIS);
            int stayAwakeConditions =
                Settings.System.getInt(mContext.getContentResolver(),
                                       Settings.System.STAY_ON_WHILE_PLUGGED_IN, 0);
            if (action.equals(Intent.ACTION_SCREEN_ON)) {
                Slog.d(TAG, "ACTION_SCREEN_ON");
                mAlarmManager.cancel(mIdleIntent);
                mDeviceIdle = false;
                mScreenOff = false;
<<<<<<< HEAD
                mWifiStateMachine.enableRssiPolling(true);
=======
                // Once the screen is on, we are not keeping WIFI running
                // because of any locks so clear that tracking immediately.
                reportStartWorkSource();
                mWifiStateTracker.enableRssiPolling(true);
                /* DHCP or other temporary failures in the past can prevent
                 * a disabled network from being connected to, enable on screen on
                 */
                if (mWifiStateTracker.isAnyNetworkDisabled()) {
                    sendEnableNetworksMessage();
                }
>>>>>>> 1f377298
            } else if (action.equals(Intent.ACTION_SCREEN_OFF)) {
                Slog.d(TAG, "ACTION_SCREEN_OFF");
                mScreenOff = true;
                mWifiStateMachine.enableRssiPolling(false);
                /*
                 * Set a timer to put Wi-Fi to sleep, but only if the screen is off
                 * AND the "stay on while plugged in" setting doesn't match the
                 * current power conditions (i.e, not plugged in, plugged in to USB,
                 * or plugged in to AC).
                 */
                if (!shouldWifiStayAwake(stayAwakeConditions, mPluggedType)) {
                    WifiInfo info = mWifiStateMachine.syncRequestConnectionInfo();
                    if (info.getSupplicantState() != SupplicantState.COMPLETED) {
                        // we used to go to sleep immediately, but this caused some race conditions
                        // we don't have time to track down for this release.  Delay instead,
                        // but not as long as we would if connected (below)
                        // TODO - fix the race conditions and switch back to the immediate turn-off
                        long triggerTime = System.currentTimeMillis() + (2*60*1000); // 2 min
                        Slog.d(TAG, "setting ACTION_DEVICE_IDLE timer for 120,000 ms");
                        mAlarmManager.set(AlarmManager.RTC_WAKEUP, triggerTime, mIdleIntent);
                        //  // do not keep Wifi awake when screen is off if Wifi is not associated
                        //  mDeviceIdle = true;
                        //  updateWifiState();
                    } else {
                        long triggerTime = System.currentTimeMillis() + idleMillis;
                        Slog.d(TAG, "setting ACTION_DEVICE_IDLE timer for " + idleMillis + "ms");
                        mAlarmManager.set(AlarmManager.RTC_WAKEUP, triggerTime, mIdleIntent);
                    }
                }
                /* we can return now -- there's nothing to do until we get the idle intent back */
                return;
            } else if (action.equals(ACTION_DEVICE_IDLE)) {
                Slog.d(TAG, "got ACTION_DEVICE_IDLE");
                mDeviceIdle = true;
                reportStartWorkSource();
            } else if (action.equals(Intent.ACTION_BATTERY_CHANGED)) {
                /*
                 * Set a timer to put Wi-Fi to sleep, but only if the screen is off
                 * AND we are transitioning from a state in which the device was supposed
                 * to stay awake to a state in which it is not supposed to stay awake.
                 * If "stay awake" state is not changing, we do nothing, to avoid resetting
                 * the already-set timer.
                 */
                int pluggedType = intent.getIntExtra("plugged", 0);
                Slog.d(TAG, "ACTION_BATTERY_CHANGED pluggedType: " + pluggedType);
                if (mScreenOff && shouldWifiStayAwake(stayAwakeConditions, mPluggedType) &&
                        !shouldWifiStayAwake(stayAwakeConditions, pluggedType)) {
                    long triggerTime = System.currentTimeMillis() + idleMillis;
                    Slog.d(TAG, "setting ACTION_DEVICE_IDLE timer for " + idleMillis + "ms");
                    mAlarmManager.set(AlarmManager.RTC_WAKEUP, triggerTime, mIdleIntent);
                    mPluggedType = pluggedType;
                    return;
                }
                mPluggedType = pluggedType;
            } else if (action.equals(BluetoothA2dp.ACTION_SINK_STATE_CHANGED)) {
                BluetoothA2dp a2dp = new BluetoothA2dp(mContext);
                Set<BluetoothDevice> sinks = a2dp.getConnectedSinks();
                boolean isBluetoothPlaying = false;
                for (BluetoothDevice sink : sinks) {
                    if (a2dp.getSinkState(sink) == BluetoothA2dp.STATE_PLAYING) {
                        isBluetoothPlaying = true;
                    }
                }
                mWifiStateMachine.setBluetoothScanMode(isBluetoothPlaying);

            } else {
                return;
            }

            updateWifiState();
        }

        /**
         * Determines whether the Wi-Fi chipset should stay awake or be put to
         * sleep. Looks at the setting for the sleep policy and the current
         * conditions.
         *
         * @see #shouldDeviceStayAwake(int, int)
         */
        private boolean shouldWifiStayAwake(int stayAwakeConditions, int pluggedType) {
            int wifiSleepPolicy = Settings.System.getInt(mContext.getContentResolver(),
                    Settings.System.WIFI_SLEEP_POLICY, Settings.System.WIFI_SLEEP_POLICY_DEFAULT);

            if (wifiSleepPolicy == Settings.System.WIFI_SLEEP_POLICY_NEVER) {
                // Never sleep
                return true;
            } else if ((wifiSleepPolicy == Settings.System.WIFI_SLEEP_POLICY_NEVER_WHILE_PLUGGED) &&
                    (pluggedType != 0)) {
                // Never sleep while plugged, and we're plugged
                return true;
            } else {
                // Default
                return shouldDeviceStayAwake(stayAwakeConditions, pluggedType);
            }
        }

        /**
         * Determine whether the bit value corresponding to {@code pluggedType} is set in
         * the bit string {@code stayAwakeConditions}. Because a {@code pluggedType} value
         * of {@code 0} isn't really a plugged type, but rather an indication that the
         * device isn't plugged in at all, there is no bit value corresponding to a
         * {@code pluggedType} value of {@code 0}. That is why we shift by
         * {@code pluggedType - 1} instead of by {@code pluggedType}.
         * @param stayAwakeConditions a bit string specifying which "plugged types" should
         * keep the device (and hence Wi-Fi) awake.
         * @param pluggedType the type of plug (USB, AC, or none) for which the check is
         * being made
         * @return {@code true} if {@code pluggedType} indicates that the device is
         * supposed to stay awake, {@code false} otherwise.
         */
        private boolean shouldDeviceStayAwake(int stayAwakeConditions, int pluggedType) {
            return (stayAwakeConditions & pluggedType) != 0;
        }
    };

<<<<<<< HEAD
=======
    private void sendEnableMessage(boolean enable, boolean persist, int uid) {
        Message msg = Message.obtain(mWifiHandler,
                                     (enable ? MESSAGE_ENABLE_WIFI : MESSAGE_DISABLE_WIFI),
                                     (persist ? 1 : 0), uid);
        msg.sendToTarget();
    }

    private void sendStartMessage(int lockMode) {
        Message.obtain(mWifiHandler, MESSAGE_START_WIFI, lockMode, 0).sendToTarget();
    }

    private void sendAccessPointMessage(boolean enable, WifiConfiguration wifiConfig, int uid) {
        Message.obtain(mWifiHandler,
                (enable ? MESSAGE_START_ACCESS_POINT : MESSAGE_STOP_ACCESS_POINT),
                uid, 0, wifiConfig).sendToTarget();
    }

    private void sendEnableNetworksMessage() {
        Message.obtain(mWifiHandler, MESSAGE_ENABLE_NETWORKS).sendToTarget();
    }

    private void reportStartWorkSource() {
        synchronized (mWifiStateTracker) {
            mTmpWorkSource.clear();
            if (mDeviceIdle) {
                for (int i=0; i<mLocks.mList.size(); i++) {
                    mTmpWorkSource.add(mLocks.mList.get(i).mWorkSource);
                }
            }
            mWifiStateTracker.updateBatteryWorkSourceLocked(mTmpWorkSource);
        }
    }

>>>>>>> 1f377298
    private void updateWifiState() {
        boolean wifiEnabled = getPersistedWifiEnabled();
<<<<<<< HEAD
        boolean airplaneMode = isAirplaneModeOn() && !mAirplaneModeOverwridden.get();
        boolean lockHeld = mLocks.hasLocks();
        int strongestLockMode;
=======
        boolean airplaneMode = isAirplaneModeOn() && !mAirplaneModeOverwridden;

        boolean lockHeld;
        synchronized (mLocks) {
            lockHeld = mLocks.hasLocks();
        }

        int strongestLockMode = WifiManager.WIFI_MODE_FULL;
>>>>>>> 1f377298
        boolean wifiShouldBeEnabled = wifiEnabled && !airplaneMode;
        boolean wifiShouldBeStarted = !mDeviceIdle || lockHeld;
        if (mDeviceIdle && lockHeld) {
            strongestLockMode = mLocks.getStrongestLockMode();
        } else {
            strongestLockMode = WifiManager.WIFI_MODE_FULL;
        }

        /* Disable tethering when airplane mode is enabled */
        if (airplaneMode) {
            mWifiStateMachine.setWifiApEnabled(null, false);
        }

        if (wifiShouldBeEnabled) {
            if (wifiShouldBeStarted) {
                mWifiStateMachine.setWifiEnabled(true);
                mWifiStateMachine.setScanOnlyMode(
                        strongestLockMode == WifiManager.WIFI_MODE_SCAN_ONLY);
                mWifiStateMachine.setDriverStart(true);
            } else {
                mWifiStateMachine.requestCmWakeLock();
                mWifiStateMachine.setDriverStart(false);
            }
        } else {
            mWifiStateMachine.setWifiEnabled(false);
        }
    }

    private void registerForBroadcasts() {
        IntentFilter intentFilter = new IntentFilter();
        intentFilter.addAction(Intent.ACTION_SCREEN_ON);
        intentFilter.addAction(Intent.ACTION_SCREEN_OFF);
        intentFilter.addAction(Intent.ACTION_BATTERY_CHANGED);
        intentFilter.addAction(ACTION_DEVICE_IDLE);
        intentFilter.addAction(BluetoothA2dp.ACTION_SINK_STATE_CHANGED);
        mContext.registerReceiver(mReceiver, intentFilter);
    }

    private boolean isAirplaneSensitive() {
        String airplaneModeRadios = Settings.System.getString(mContext.getContentResolver(),
                Settings.System.AIRPLANE_MODE_RADIOS);
        return airplaneModeRadios == null
            || airplaneModeRadios.contains(Settings.System.RADIO_WIFI);
    }

    private boolean isAirplaneToggleable() {
        String toggleableRadios = Settings.System.getString(mContext.getContentResolver(),
                Settings.System.AIRPLANE_MODE_TOGGLEABLE_RADIOS);
        return toggleableRadios != null
            && toggleableRadios.contains(Settings.System.RADIO_WIFI);
    }

    /**
     * Returns true if Wi-Fi is sensitive to airplane mode, and airplane mode is
     * currently on.
     * @return {@code true} if airplane mode is on.
     */
    private boolean isAirplaneModeOn() {
        return isAirplaneSensitive() && Settings.System.getInt(mContext.getContentResolver(),
                Settings.System.AIRPLANE_MODE_ON, 0) == 1;
    }

<<<<<<< HEAD
=======
    /**
     * Handler that allows posting to the WifiThread.
     */
    private class WifiHandler extends Handler {
        public WifiHandler(Looper looper) {
            super(looper);
        }

        @Override
        public void handleMessage(Message msg) {
            switch (msg.what) {

                case MESSAGE_ENABLE_WIFI:
                    setWifiEnabledBlocking(true, msg.arg1 == 1, msg.arg2);
                    if (mWifiWatchdogService == null) {
                        mWifiWatchdogService = new WifiWatchdogService(mContext, mWifiStateTracker);
                    }
                    sWakeLock.release();
                    break;

                case MESSAGE_START_WIFI:
                    reportStartWorkSource();
                    mWifiStateTracker.setScanOnlyMode(msg.arg1 == WifiManager.WIFI_MODE_SCAN_ONLY);
                    mWifiStateTracker.restart();
                    mWifiStateTracker.setHighPerfMode(msg.arg1 ==
                            WifiManager.WIFI_MODE_FULL_HIGH_PERF);
                    sWakeLock.release();
                    break;

                case MESSAGE_UPDATE_STATE:
                    doUpdateWifiState();
                    break;

                case MESSAGE_DISABLE_WIFI:
                    // a non-zero msg.arg1 value means the "enabled" setting
                    // should be persisted
                    setWifiEnabledBlocking(false, msg.arg1 == 1, msg.arg2);
                    mWifiWatchdogService = null;
                    sWakeLock.release();
                    break;

                case MESSAGE_STOP_WIFI:
                    mWifiStateTracker.disconnectAndStop();
                    // don't release wakelock
                    break;

                case MESSAGE_RELEASE_WAKELOCK:
                    sDriverStopWakeLock.release();
                    break;

                case MESSAGE_START_ACCESS_POINT:
                    setWifiApEnabledBlocking(true,
                                             msg.arg1,
                                             (WifiConfiguration) msg.obj);
                    sWakeLock.release();
                    break;

                case MESSAGE_STOP_ACCESS_POINT:
                    setWifiApEnabledBlocking(false,
                                             msg.arg1,
                                             (WifiConfiguration) msg.obj);
                    sWakeLock.release();
                    break;

                case MESSAGE_SET_CHANNELS:
                    setNumAllowedChannelsBlocking(msg.arg1, msg.arg2 == 1);
                    break;

                case MESSAGE_ENABLE_NETWORKS:
                    mWifiStateTracker.enableAllNetworks(getConfiguredNetworks());
                    break;

            }
        }
    }

>>>>>>> 1f377298
    @Override
    protected void dump(FileDescriptor fd, PrintWriter pw, String[] args) {
        if (mContext.checkCallingOrSelfPermission(android.Manifest.permission.DUMP)
                != PackageManager.PERMISSION_GRANTED) {
            pw.println("Permission Denial: can't dump WifiService from from pid="
                    + Binder.getCallingPid()
                    + ", uid=" + Binder.getCallingUid());
            return;
        }
        pw.println("Wi-Fi is " + mWifiStateMachine.syncGetWifiStateByName());
        pw.println("Stay-awake conditions: " +
                Settings.System.getInt(mContext.getContentResolver(),
                                       Settings.System.STAY_ON_WHILE_PLUGGED_IN, 0));
        pw.println();

        pw.println("Internal state:");
        pw.println(mWifiStateMachine);
        pw.println();
        pw.println("Latest scan results:");
        List<ScanResult> scanResults = mWifiStateMachine.syncGetScanResultsList();
        if (scanResults != null && scanResults.size() != 0) {
            pw.println("  BSSID              Frequency   RSSI  Flags             SSID");
            for (ScanResult r : scanResults) {
                pw.printf("  %17s  %9d  %5d  %-16s  %s%n",
                                         r.BSSID,
                                         r.frequency,
                                         r.level,
                                         r.capabilities,
                                         r.SSID == null ? "" : r.SSID);
            }
        }
        pw.println();
        pw.println("Locks acquired: " + mFullLocksAcquired + " full, " +
                mScanLocksAcquired + " scan");
        pw.println("Locks released: " + mFullLocksReleased + " full, " +
                mScanLocksReleased + " scan");
        pw.println();
        pw.println("Locks held:");
        mLocks.dump(pw);
    }

    private class WifiLock extends DeathRecipient {
        WifiLock(int lockMode, String tag, IBinder binder, WorkSource ws) {
            super(lockMode, tag, binder, ws);
        }

        public void binderDied() {
            synchronized (mLocks) {
                releaseWifiLockLocked(mBinder);
            }
        }

        public String toString() {
            return "WifiLock{" + mTag + " type=" + mMode + " binder=" + mBinder + "}";
        }
    }

    private class LockList {
        private List<WifiLock> mList;

        private LockList() {
            mList = new ArrayList<WifiLock>();
        }

        private synchronized boolean hasLocks() {
            return !mList.isEmpty();
        }

        private synchronized int getStrongestLockMode() {
            if (mList.isEmpty()) {
                return WifiManager.WIFI_MODE_FULL;
            }
            for (WifiLock l : mList) {
                if (l.mMode == WifiManager.WIFI_MODE_FULL) {
                    return WifiManager.WIFI_MODE_FULL;
                }
            }
            return WifiManager.WIFI_MODE_SCAN_ONLY;
        }

        private void addLock(WifiLock lock) {
            if (findLockByBinder(lock.mBinder) < 0) {
                mList.add(lock);
            }
        }

        private WifiLock removeLock(IBinder binder) {
            int index = findLockByBinder(binder);
            if (index >= 0) {
                WifiLock ret = mList.remove(index);
                ret.unlinkDeathRecipient();
                return ret;
            } else {
                return null;
            }
        }

        private int findLockByBinder(IBinder binder) {
            int size = mList.size();
            for (int i = size - 1; i >= 0; i--)
                if (mList.get(i).mBinder == binder)
                    return i;
            return -1;
        }

        private void dump(PrintWriter pw) {
            for (WifiLock l : mList) {
                pw.print("    ");
                pw.println(l);
            }
        }
    }

    void enforceWakeSourcePermission(int uid, int pid) {
        if (uid == android.os.Process.myUid()) {
            return;
        }
        mContext.enforcePermission(android.Manifest.permission.UPDATE_DEVICE_STATS,
                pid, uid, null);
    }

    public boolean acquireWifiLock(IBinder binder, int lockMode, String tag, WorkSource ws) {
        mContext.enforceCallingOrSelfPermission(android.Manifest.permission.WAKE_LOCK, null);
        if (lockMode != WifiManager.WIFI_MODE_FULL && lockMode != WifiManager.WIFI_MODE_SCAN_ONLY) {
            return false;
        }
        if (ws != null) {
            enforceWakeSourcePermission(Binder.getCallingUid(), Binder.getCallingPid());
        }
        if (ws != null && ws.size() == 0) {
            ws = null;
        }
        if (ws == null) {
            ws = new WorkSource(Binder.getCallingUid());
        }
        WifiLock wifiLock = new WifiLock(lockMode, tag, binder, ws);
        synchronized (mLocks) {
            return acquireWifiLockLocked(wifiLock);
        }
    }

    private void noteAcquireWifiLock(WifiLock wifiLock) throws RemoteException {
        switch(wifiLock.mMode) {
            case WifiManager.WIFI_MODE_FULL:
                mBatteryStats.noteFullWifiLockAcquiredFromSource(wifiLock.mWorkSource);
                break;
            case WifiManager.WIFI_MODE_SCAN_ONLY:
                mBatteryStats.noteScanWifiLockAcquiredFromSource(wifiLock.mWorkSource);
                break;
        }
    }

    private void noteReleaseWifiLock(WifiLock wifiLock) throws RemoteException {
        switch(wifiLock.mMode) {
            case WifiManager.WIFI_MODE_FULL:
                mBatteryStats.noteFullWifiLockReleasedFromSource(wifiLock.mWorkSource);
                break;
            case WifiManager.WIFI_MODE_SCAN_ONLY:
                mBatteryStats.noteScanWifiLockReleasedFromSource(wifiLock.mWorkSource);
                break;
        }
    }

    private boolean acquireWifiLockLocked(WifiLock wifiLock) {
        Slog.d(TAG, "acquireWifiLockLocked: " + wifiLock);

        mLocks.addLock(wifiLock);

        long ident = Binder.clearCallingIdentity();
        try {
            noteAcquireWifiLock(wifiLock);
            switch(wifiLock.mMode) {
            case WifiManager.WIFI_MODE_FULL:
                ++mFullLocksAcquired;
                break;
            case WifiManager.WIFI_MODE_SCAN_ONLY:
                ++mScanLocksAcquired;
                break;
            }
        } catch (RemoteException e) {
        } finally {
            Binder.restoreCallingIdentity(ident);
        }

        // Be aggressive about adding new locks into the accounted state...
        // we want to over-report rather than under-report.
        reportStartWorkSource();

        updateWifiState();
        return true;
    }

    public void updateWifiLockWorkSource(IBinder lock, WorkSource ws) {
        int uid = Binder.getCallingUid();
        int pid = Binder.getCallingPid();
        if (ws != null && ws.size() == 0) {
            ws = null;
        }
        if (ws != null) {
            enforceWakeSourcePermission(uid, pid);
        }
        long ident = Binder.clearCallingIdentity();
        try {
            synchronized (mLocks) {
                int index = mLocks.findLockByBinder(lock);
                if (index < 0) {
                    throw new IllegalArgumentException("Wifi lock not active");
                }
                WifiLock wl = mLocks.mList.get(index);
                noteReleaseWifiLock(wl);
                wl.mWorkSource = ws != null ? new WorkSource(ws) : new WorkSource(uid);
                noteAcquireWifiLock(wl);
            }
        } catch (RemoteException e) {
        } finally {
            Binder.restoreCallingIdentity(ident);
        }
    }

    public boolean releaseWifiLock(IBinder lock) {
        mContext.enforceCallingOrSelfPermission(android.Manifest.permission.WAKE_LOCK, null);
        synchronized (mLocks) {
            return releaseWifiLockLocked(lock);
        }
    }

    private boolean releaseWifiLockLocked(IBinder lock) {
        boolean hadLock;

        WifiLock wifiLock = mLocks.removeLock(lock);

        Slog.d(TAG, "releaseWifiLockLocked: " + wifiLock);

        hadLock = (wifiLock != null);

        if (hadLock) {
            long ident = Binder.clearCallingIdentity();
            try {
                noteAcquireWifiLock(wifiLock);
                switch(wifiLock.mMode) {
                    case WifiManager.WIFI_MODE_FULL:
                        ++mFullLocksReleased;
                        break;
                    case WifiManager.WIFI_MODE_SCAN_ONLY:
                        ++mScanLocksReleased;
                        break;
                }
            } catch (RemoteException e) {
            } finally {
                Binder.restoreCallingIdentity(ident);
            }
        }
        // TODO - should this only happen if you hadLock?
        updateWifiState();
        return hadLock;
    }

    private abstract class DeathRecipient
            implements IBinder.DeathRecipient {
        String mTag;
        int mMode;
        IBinder mBinder;
        WorkSource mWorkSource;

        DeathRecipient(int mode, String tag, IBinder binder, WorkSource ws) {
            super();
            mTag = tag;
            mMode = mode;
            mBinder = binder;
            mWorkSource = ws;
            try {
                mBinder.linkToDeath(this, 0);
            } catch (RemoteException e) {
                binderDied();
            }
        }

        void unlinkDeathRecipient() {
            mBinder.unlinkToDeath(this, 0);
        }
    }

    private class Multicaster extends DeathRecipient {
        Multicaster(String tag, IBinder binder) {
            super(Binder.getCallingUid(), tag, binder, null);
        }

        public void binderDied() {
            Slog.e(TAG, "Multicaster binderDied");
            synchronized (mMulticasters) {
                int i = mMulticasters.indexOf(this);
                if (i != -1) {
                    removeMulticasterLocked(i, mMode);
                }
            }
        }

        public String toString() {
            return "Multicaster{" + mTag + " binder=" + mBinder + "}";
        }

        public int getUid() {
            return mMode;
        }
    }

    public void initializeMulticastFiltering() {
        enforceMulticastChangePermission();

        synchronized (mMulticasters) {
            // if anybody had requested filters be off, leave off
            if (mMulticasters.size() != 0) {
                return;
            } else {
                mWifiStateMachine.startPacketFiltering();
            }
        }
    }

    public void acquireMulticastLock(IBinder binder, String tag) {
        enforceMulticastChangePermission();

        synchronized (mMulticasters) {
            mMulticastEnabled++;
            mMulticasters.add(new Multicaster(tag, binder));
            // Note that we could call stopPacketFiltering only when
            // our new size == 1 (first call), but this function won't
            // be called often and by making the stopPacket call each
            // time we're less fragile and self-healing.
            mWifiStateMachine.stopPacketFiltering();
        }

        int uid = Binder.getCallingUid();
        Long ident = Binder.clearCallingIdentity();
        try {
            mBatteryStats.noteWifiMulticastEnabled(uid);
        } catch (RemoteException e) {
        } finally {
            Binder.restoreCallingIdentity(ident);
        }
    }

    public void releaseMulticastLock() {
        enforceMulticastChangePermission();

        int uid = Binder.getCallingUid();
        synchronized (mMulticasters) {
            mMulticastDisabled++;
            int size = mMulticasters.size();
            for (int i = size - 1; i >= 0; i--) {
                Multicaster m = mMulticasters.get(i);
                if ((m != null) && (m.getUid() == uid)) {
                    removeMulticasterLocked(i, uid);
                }
            }
        }
    }

    private void removeMulticasterLocked(int i, int uid)
    {
        Multicaster removed = mMulticasters.remove(i);

        if (removed != null) {
            removed.unlinkDeathRecipient();
        }
        if (mMulticasters.size() == 0) {
            mWifiStateMachine.startPacketFiltering();
        }

        Long ident = Binder.clearCallingIdentity();
        try {
            mBatteryStats.noteWifiMulticastDisabled(uid);
        } catch (RemoteException e) {
        } finally {
            Binder.restoreCallingIdentity(ident);
        }
    }

    public boolean isMulticastEnabled() {
        enforceAccessPermission();

        synchronized (mMulticasters) {
            return (mMulticasters.size() > 0);
        }
    }

    private void checkAndSetNotification() {
        // If we shouldn't place a notification on available networks, then
        // don't bother doing any of the following
        if (!mNotificationEnabled) return;

        State state = mNetworkInfo.getState();
        if ((state == NetworkInfo.State.DISCONNECTED)
                || (state == NetworkInfo.State.UNKNOWN)) {
            // Look for an open network
            List<ScanResult> scanResults = mWifiStateMachine.syncGetScanResultsList();
            if (scanResults != null) {
                int numOpenNetworks = 0;
                for (int i = scanResults.size() - 1; i >= 0; i--) {
                    ScanResult scanResult = scanResults.get(i);

                    if (TextUtils.isEmpty(scanResult.capabilities)) {
                        numOpenNetworks++;
                    }
                }

                if (numOpenNetworks > 0) {
                    if (++mNumScansSinceNetworkStateChange >= NUM_SCANS_BEFORE_ACTUALLY_SCANNING) {
                        /*
                         * We've scanned continuously at least
                         * NUM_SCANS_BEFORE_NOTIFICATION times. The user
                         * probably does not have a remembered network in range,
                         * since otherwise supplicant would have tried to
                         * associate and thus resetting this counter.
                         */
                        setNotificationVisible(true, numOpenNetworks, false, 0);
                    }
                    return;
                }
            }
        }

        // No open networks in range, remove the notification
        setNotificationVisible(false, 0, false, 0);
    }

    /**
     * Clears variables related to tracking whether a notification has been
     * shown recently and clears the current notification.
     */
    private void resetNotification() {
        mNotificationRepeatTime = 0;
        mNumScansSinceNetworkStateChange = 0;
        setNotificationVisible(false, 0, false, 0);
    }

    /**
     * Display or don't display a notification that there are open Wi-Fi networks.
     * @param visible {@code true} if notification should be visible, {@code false} otherwise
     * @param numNetworks the number networks seen
     * @param force {@code true} to force notification to be shown/not-shown,
     * even if it is already shown/not-shown.
     * @param delay time in milliseconds after which the notification should be made
     * visible or invisible.
     */
    private void setNotificationVisible(boolean visible, int numNetworks, boolean force,
            int delay) {

        // Since we use auto cancel on the notification, when the
        // mNetworksAvailableNotificationShown is true, the notification may
        // have actually been canceled.  However, when it is false we know
        // for sure that it is not being shown (it will not be shown any other
        // place than here)

        // If it should be hidden and it is already hidden, then noop
        if (!visible && !mNotificationShown && !force) {
            return;
        }

        NotificationManager notificationManager = (NotificationManager) mContext
                .getSystemService(Context.NOTIFICATION_SERVICE);

        Message message;
        if (visible) {

            // Not enough time has passed to show the notification again
            if (System.currentTimeMillis() < mNotificationRepeatTime) {
                return;
            }

            if (mNotification == null) {
                // Cache the Notification object.
                mNotification = new Notification();
                mNotification.when = 0;
                mNotification.icon = ICON_NETWORKS_AVAILABLE;
                mNotification.flags = Notification.FLAG_AUTO_CANCEL;
                mNotification.contentIntent = PendingIntent.getActivity(mContext, 0,
                        new Intent(WifiManager.ACTION_PICK_WIFI_NETWORK), 0);
            }

            CharSequence title = mContext.getResources().getQuantityText(
                    com.android.internal.R.plurals.wifi_available, numNetworks);
            CharSequence details = mContext.getResources().getQuantityText(
                    com.android.internal.R.plurals.wifi_available_detailed, numNetworks);
            mNotification.tickerText = title;
            mNotification.setLatestEventInfo(mContext, title, details, mNotification.contentIntent);

            mNotificationRepeatTime = System.currentTimeMillis() + NOTIFICATION_REPEAT_DELAY_MS;

            notificationManager.notify(ICON_NETWORKS_AVAILABLE, mNotification);
        } else {
            notificationManager.cancel(ICON_NETWORKS_AVAILABLE);
        }

        mNotificationShown = visible;
    }

    private class NotificationEnabledSettingObserver extends ContentObserver {

        public NotificationEnabledSettingObserver(Handler handler) {
            super(handler);
        }

        public void register() {
            ContentResolver cr = mContext.getContentResolver();
            cr.registerContentObserver(Settings.Secure.getUriFor(
                Settings.Secure.WIFI_NETWORKS_AVAILABLE_NOTIFICATION_ON), true, this);
            mNotificationEnabled = getValue();
        }

        @Override
        public void onChange(boolean selfChange) {
            super.onChange(selfChange);

            mNotificationEnabled = getValue();
            resetNotification();
        }

        private boolean getValue() {
            return Settings.Secure.getInt(mContext.getContentResolver(),
                    Settings.Secure.WIFI_NETWORKS_AVAILABLE_NOTIFICATION_ON, 1) == 1;
        }
    }


}<|MERGE_RESOLUTION|>--- conflicted
+++ resolved
@@ -144,23 +144,9 @@
     /**
      * When a notification is shown, we wait this amount before possibly showing it again.
      */
-<<<<<<< HEAD
     private final long NOTIFICATION_REPEAT_DELAY_MS;
     /**
      * Whether the user has set the setting to show the 'available networks' notification.
-=======
-    private static final int SCAN_RESULT_BUFFER_SIZE = 512;
-    private boolean mNeedReconfig;
-
-    /**
-     * Temporary for computing UIDS that are responsible for starting WIFI.
-     * Protected by mWifiStateTracker lock.
-     */
-    private final WorkSource mTmpWorkSource = new WorkSource();
-
-    /*
-     * Last UID that asked to enable WIFI.
->>>>>>> 1f377298
      */
     private boolean mNotificationEnabled;
     /**
@@ -196,7 +182,12 @@
      * something other than scanning, we reset this to 0.
      */
     private int mNumScansSinceNetworkStateChange;
-
+    
+    /**
+     * Temporary for computing UIDS that are responsible for starting WIFI.
+     * Protected by mWifiStateTracker lock.
+     */
+    private final WorkSource mTmpWorkSource = new WorkSource();
 
     WifiService(Context context) {
         mContext = context;
@@ -418,6 +409,9 @@
             mAirplaneModeOverwridden.set(true);
         }
 
+        if (enable) {
+            reportStartWorkSource();
+        }
         mWifiStateMachine.setWifiEnabled(enable);
 
         /*
@@ -441,52 +435,6 @@
         return true;
     }
 
-<<<<<<< HEAD
-=======
-    private void setWifiEnabledState(int wifiState, int uid) {
-        final int previousWifiState = mWifiStateTracker.getWifiState();
-
-        long ident = Binder.clearCallingIdentity();
-        try {
-            if (wifiState == WIFI_STATE_ENABLED) {
-                mBatteryStats.noteWifiOn();
-            } else if (wifiState == WIFI_STATE_DISABLED) {
-                mBatteryStats.noteWifiOff();
-            }
-        } catch (RemoteException e) {
-        } finally {
-            Binder.restoreCallingIdentity(ident);
-        }
-
-        // Update state
-        mWifiStateTracker.setWifiState(wifiState);
-
-        // Broadcast
-        final Intent intent = new Intent(WifiManager.WIFI_STATE_CHANGED_ACTION);
-        intent.addFlags(Intent.FLAG_RECEIVER_REGISTERED_ONLY_BEFORE_BOOT);
-        intent.putExtra(WifiManager.EXTRA_WIFI_STATE, wifiState);
-        intent.putExtra(WifiManager.EXTRA_PREVIOUS_WIFI_STATE, previousWifiState);
-        mContext.sendStickyBroadcast(intent);
-    }
-
-    private void enforceAccessPermission() {
-        mContext.enforceCallingOrSelfPermission(android.Manifest.permission.ACCESS_WIFI_STATE,
-                                                "WifiService");
-    }
-
-    private void enforceChangePermission() {
-        mContext.enforceCallingOrSelfPermission(android.Manifest.permission.CHANGE_WIFI_STATE,
-                                                "WifiService");
-
-    }
-
-    private void enforceMulticastChangePermission() {
-        mContext.enforceCallingOrSelfPermission(
-                android.Manifest.permission.CHANGE_WIFI_MULTICAST_STATE,
-                "WifiService");
-    }
-
->>>>>>> 1f377298
     /**
      * see {@link WifiManager#getWifiState()}
      * @return One of {@link WifiManager#WIFI_STATE_DISABLED},
@@ -587,204 +535,7 @@
     }
 
     /**
-<<<<<<< HEAD
      * see {@link android.net.wifi.WifiManager#disconnect()}
-=======
-     * Enables/disables Wi-Fi AP synchronously. The driver is loaded
-     * and soft access point configured as a single operation.
-     * @param enable {@code true} to turn Wi-Fi on, {@code false} to turn it off.
-     * @param uid The UID of the process making the request.
-     * @param wifiConfig The WifiConfiguration for AP
-     * @return {@code true} if the operation succeeds (or if the existing state
-     *         is the same as the requested state)
-     */
-    private boolean setWifiApEnabledBlocking(boolean enable,
-                                int uid, WifiConfiguration wifiConfig) {
-        final int eventualWifiApState = enable ? WIFI_AP_STATE_ENABLED : WIFI_AP_STATE_DISABLED;
-
-        if (mWifiApState == eventualWifiApState) {
-            /* Configuration changed on a running access point */
-            if(enable && (wifiConfig != null)) {
-                try {
-                    nwService.setAccessPoint(wifiConfig, mWifiStateTracker.getInterfaceName(),
-                                             SOFTAP_IFACE);
-                    setWifiApConfiguration(wifiConfig);
-                    return true;
-                } catch(Exception e) {
-                    Slog.e(TAG, "Exception in nwService during AP restart");
-                    try {
-                        nwService.stopAccessPoint();
-                    } catch (Exception ee) {
-                        Slog.e(TAG, "Could not stop AP, :" + ee);
-                    }
-                    setWifiApEnabledState(WIFI_AP_STATE_FAILED, uid, DriverAction.DRIVER_UNLOAD);
-                    return false;
-                }
-            } else {
-                return true;
-            }
-        }
-
-        /**
-         * Fail AP if Wifi is enabled
-         */
-        if ((mWifiStateTracker.getWifiState() == WIFI_STATE_ENABLED) && enable) {
-            setWifiApEnabledState(WIFI_AP_STATE_FAILED, uid, DriverAction.NO_DRIVER_UNLOAD);
-            return false;
-        }
-
-        setWifiApEnabledState(enable ? WIFI_AP_STATE_ENABLING :
-                                       WIFI_AP_STATE_DISABLING, uid, DriverAction.NO_DRIVER_UNLOAD);
-
-        if (enable) {
-
-            /* Use default config if there is no existing config */
-            if (wifiConfig == null && ((wifiConfig = getWifiApConfiguration()) == null)) {
-                wifiConfig = new WifiConfiguration();
-                wifiConfig.SSID = mContext.getString(R.string.wifi_tether_configure_ssid_default);
-                wifiConfig.allowedKeyManagement.set(KeyMgmt.NONE);
-            }
-
-            if (!mWifiStateTracker.loadDriver()) {
-                Slog.e(TAG, "Failed to load Wi-Fi driver for AP mode");
-                setWifiApEnabledState(WIFI_AP_STATE_FAILED, uid, DriverAction.NO_DRIVER_UNLOAD);
-                return false;
-            }
-
-            try {
-                nwService.startAccessPoint(wifiConfig, mWifiStateTracker.getInterfaceName(),
-                                           SOFTAP_IFACE);
-            } catch(Exception e) {
-                Slog.e(TAG, "Exception in startAccessPoint()");
-                setWifiApEnabledState(WIFI_AP_STATE_FAILED, uid, DriverAction.DRIVER_UNLOAD);
-                return false;
-            }
-
-            setWifiApConfiguration(wifiConfig);
-
-        } else {
-
-            try {
-                nwService.stopAccessPoint();
-            } catch(Exception e) {
-                Slog.e(TAG, "Exception in stopAccessPoint()");
-                setWifiApEnabledState(WIFI_AP_STATE_FAILED, uid, DriverAction.DRIVER_UNLOAD);
-                return false;
-            }
-
-            if (!mWifiStateTracker.unloadDriver()) {
-                Slog.e(TAG, "Failed to unload Wi-Fi driver for AP mode");
-                setWifiApEnabledState(WIFI_AP_STATE_FAILED, uid, DriverAction.NO_DRIVER_UNLOAD);
-                return false;
-            }
-        }
-
-        setWifiApEnabledState(eventualWifiApState, uid, DriverAction.NO_DRIVER_UNLOAD);
-        return true;
-    }
-
-    /**
-     * see {@link WifiManager#getWifiApState()}
-     * @return One of {@link WifiManager#WIFI_AP_STATE_DISABLED},
-     *         {@link WifiManager#WIFI_AP_STATE_DISABLING},
-     *         {@link WifiManager#WIFI_AP_STATE_ENABLED},
-     *         {@link WifiManager#WIFI_AP_STATE_ENABLING},
-     *         {@link WifiManager#WIFI_AP_STATE_FAILED}
-     */
-    public int getWifiApEnabledState() {
-        enforceAccessPermission();
-        return mWifiApState;
-    }
-
-    private void setWifiApEnabledState(int wifiAPState, int uid, DriverAction flag) {
-        final int previousWifiApState = mWifiApState;
-
-        /**
-         * Unload the driver if going to a failed state
-         */
-        if ((mWifiApState == WIFI_AP_STATE_FAILED) && (flag == DriverAction.DRIVER_UNLOAD)) {
-            mWifiStateTracker.unloadDriver();
-        }
-
-        long ident = Binder.clearCallingIdentity();
-        try {
-            if (wifiAPState == WIFI_AP_STATE_ENABLED) {
-                mBatteryStats.noteWifiOn();
-            } else if (wifiAPState == WIFI_AP_STATE_DISABLED) {
-                mBatteryStats.noteWifiOff();
-            }
-        } catch (RemoteException e) {
-        } finally {
-            Binder.restoreCallingIdentity(ident);
-        }
-
-        // Update state
-        mWifiApState = wifiAPState;
-
-        // Broadcast
-        final Intent intent = new Intent(WifiManager.WIFI_AP_STATE_CHANGED_ACTION);
-        intent.addFlags(Intent.FLAG_RECEIVER_REGISTERED_ONLY_BEFORE_BOOT);
-        intent.putExtra(WifiManager.EXTRA_WIFI_AP_STATE, wifiAPState);
-        intent.putExtra(WifiManager.EXTRA_PREVIOUS_WIFI_AP_STATE, previousWifiApState);
-        mContext.sendStickyBroadcast(intent);
-    }
-
-    /**
-     * see {@link android.net.wifi.WifiManager#getConfiguredNetworks()}
-     * @return the list of configured networks
-     */
-    public List<WifiConfiguration> getConfiguredNetworks() {
-        enforceAccessPermission();
-        String listStr;
-
-        /*
-         * We don't cache the list, because we want to allow
-         * for the possibility that the configuration file
-         * has been modified through some external means,
-         * such as the wpa_cli command line program.
-         */
-        listStr = mWifiStateTracker.listNetworks();
-
-        List<WifiConfiguration> networks =
-            new ArrayList<WifiConfiguration>();
-        if (listStr == null)
-            return networks;
-
-        String[] lines = listStr.split("\n");
-        // Skip the first line, which is a header
-       for (int i = 1; i < lines.length; i++) {
-           String[] result = lines[i].split("\t");
-           // network-id | ssid | bssid | flags
-           WifiConfiguration config = new WifiConfiguration();
-           try {
-               config.networkId = Integer.parseInt(result[0]);
-           } catch(NumberFormatException e) {
-               continue;
-           }
-           if (result.length > 3) {
-               if (result[3].indexOf("[CURRENT]") != -1)
-                   config.status = WifiConfiguration.Status.CURRENT;
-               else if (result[3].indexOf("[DISABLED]") != -1)
-                   config.status = WifiConfiguration.Status.DISABLED;
-               else
-                   config.status = WifiConfiguration.Status.ENABLED;
-           } else {
-               config.status = WifiConfiguration.Status.ENABLED;
-           }
-           readNetworkVariables(config);
-           networks.add(config);
-       }
-
-        return networks;
-    }
-
-    /**
-     * Read the variables from the supplicant daemon that are needed to
-     * fill in the WifiConfiguration object.
-     * <p/>
-     * The caller must hold the synchronization monitor.
-     * @param config the {@link WifiConfiguration} object to be filled in.
->>>>>>> 1f377298
      */
     public void disconnect() {
         enforceChangePermission();
@@ -1069,20 +820,10 @@
                 mAlarmManager.cancel(mIdleIntent);
                 mDeviceIdle = false;
                 mScreenOff = false;
-<<<<<<< HEAD
-                mWifiStateMachine.enableRssiPolling(true);
-=======
                 // Once the screen is on, we are not keeping WIFI running
                 // because of any locks so clear that tracking immediately.
                 reportStartWorkSource();
-                mWifiStateTracker.enableRssiPolling(true);
-                /* DHCP or other temporary failures in the past can prevent
-                 * a disabled network from being connected to, enable on screen on
-                 */
-                if (mWifiStateTracker.isAnyNetworkDisabled()) {
-                    sendEnableNetworksMessage();
-                }
->>>>>>> 1f377298
+                mWifiStateMachine.enableRssiPolling(true);
             } else if (action.equals(Intent.ACTION_SCREEN_OFF)) {
                 Slog.d(TAG, "ACTION_SCREEN_OFF");
                 mScreenOff = true;
@@ -1198,58 +939,21 @@
         }
     };
 
-<<<<<<< HEAD
-=======
-    private void sendEnableMessage(boolean enable, boolean persist, int uid) {
-        Message msg = Message.obtain(mWifiHandler,
-                                     (enable ? MESSAGE_ENABLE_WIFI : MESSAGE_DISABLE_WIFI),
-                                     (persist ? 1 : 0), uid);
-        msg.sendToTarget();
-    }
-
-    private void sendStartMessage(int lockMode) {
-        Message.obtain(mWifiHandler, MESSAGE_START_WIFI, lockMode, 0).sendToTarget();
-    }
-
-    private void sendAccessPointMessage(boolean enable, WifiConfiguration wifiConfig, int uid) {
-        Message.obtain(mWifiHandler,
-                (enable ? MESSAGE_START_ACCESS_POINT : MESSAGE_STOP_ACCESS_POINT),
-                uid, 0, wifiConfig).sendToTarget();
-    }
-
-    private void sendEnableNetworksMessage() {
-        Message.obtain(mWifiHandler, MESSAGE_ENABLE_NETWORKS).sendToTarget();
-    }
-
-    private void reportStartWorkSource() {
-        synchronized (mWifiStateTracker) {
-            mTmpWorkSource.clear();
-            if (mDeviceIdle) {
-                for (int i=0; i<mLocks.mList.size(); i++) {
-                    mTmpWorkSource.add(mLocks.mList.get(i).mWorkSource);
-                }
-            }
-            mWifiStateTracker.updateBatteryWorkSourceLocked(mTmpWorkSource);
-        }
-    }
-
->>>>>>> 1f377298
+    private synchronized void reportStartWorkSource() {
+        mTmpWorkSource.clear();
+        if (mDeviceIdle) {
+            for (int i=0; i<mLocks.mList.size(); i++) {
+                mTmpWorkSource.add(mLocks.mList.get(i).mWorkSource);
+            }
+        }
+        mWifiStateMachine.updateBatteryWorkSource(mTmpWorkSource);
+    }
+    
     private void updateWifiState() {
         boolean wifiEnabled = getPersistedWifiEnabled();
-<<<<<<< HEAD
         boolean airplaneMode = isAirplaneModeOn() && !mAirplaneModeOverwridden.get();
         boolean lockHeld = mLocks.hasLocks();
         int strongestLockMode;
-=======
-        boolean airplaneMode = isAirplaneModeOn() && !mAirplaneModeOverwridden;
-
-        boolean lockHeld;
-        synchronized (mLocks) {
-            lockHeld = mLocks.hasLocks();
-        }
-
-        int strongestLockMode = WifiManager.WIFI_MODE_FULL;
->>>>>>> 1f377298
         boolean wifiShouldBeEnabled = wifiEnabled && !airplaneMode;
         boolean wifiShouldBeStarted = !mDeviceIdle || lockHeld;
         if (mDeviceIdle && lockHeld) {
@@ -1265,6 +969,7 @@
 
         if (wifiShouldBeEnabled) {
             if (wifiShouldBeStarted) {
+                reportStartWorkSource();
                 mWifiStateMachine.setWifiEnabled(true);
                 mWifiStateMachine.setScanOnlyMode(
                         strongestLockMode == WifiManager.WIFI_MODE_SCAN_ONLY);
@@ -1312,85 +1017,6 @@
                 Settings.System.AIRPLANE_MODE_ON, 0) == 1;
     }
 
-<<<<<<< HEAD
-=======
-    /**
-     * Handler that allows posting to the WifiThread.
-     */
-    private class WifiHandler extends Handler {
-        public WifiHandler(Looper looper) {
-            super(looper);
-        }
-
-        @Override
-        public void handleMessage(Message msg) {
-            switch (msg.what) {
-
-                case MESSAGE_ENABLE_WIFI:
-                    setWifiEnabledBlocking(true, msg.arg1 == 1, msg.arg2);
-                    if (mWifiWatchdogService == null) {
-                        mWifiWatchdogService = new WifiWatchdogService(mContext, mWifiStateTracker);
-                    }
-                    sWakeLock.release();
-                    break;
-
-                case MESSAGE_START_WIFI:
-                    reportStartWorkSource();
-                    mWifiStateTracker.setScanOnlyMode(msg.arg1 == WifiManager.WIFI_MODE_SCAN_ONLY);
-                    mWifiStateTracker.restart();
-                    mWifiStateTracker.setHighPerfMode(msg.arg1 ==
-                            WifiManager.WIFI_MODE_FULL_HIGH_PERF);
-                    sWakeLock.release();
-                    break;
-
-                case MESSAGE_UPDATE_STATE:
-                    doUpdateWifiState();
-                    break;
-
-                case MESSAGE_DISABLE_WIFI:
-                    // a non-zero msg.arg1 value means the "enabled" setting
-                    // should be persisted
-                    setWifiEnabledBlocking(false, msg.arg1 == 1, msg.arg2);
-                    mWifiWatchdogService = null;
-                    sWakeLock.release();
-                    break;
-
-                case MESSAGE_STOP_WIFI:
-                    mWifiStateTracker.disconnectAndStop();
-                    // don't release wakelock
-                    break;
-
-                case MESSAGE_RELEASE_WAKELOCK:
-                    sDriverStopWakeLock.release();
-                    break;
-
-                case MESSAGE_START_ACCESS_POINT:
-                    setWifiApEnabledBlocking(true,
-                                             msg.arg1,
-                                             (WifiConfiguration) msg.obj);
-                    sWakeLock.release();
-                    break;
-
-                case MESSAGE_STOP_ACCESS_POINT:
-                    setWifiApEnabledBlocking(false,
-                                             msg.arg1,
-                                             (WifiConfiguration) msg.obj);
-                    sWakeLock.release();
-                    break;
-
-                case MESSAGE_SET_CHANNELS:
-                    setNumAllowedChannelsBlocking(msg.arg1, msg.arg2 == 1);
-                    break;
-
-                case MESSAGE_ENABLE_NETWORKS:
-                    mWifiStateTracker.enableAllNetworks(getConfiguredNetworks());
-                    break;
-
-            }
-        }
-    }
-
->>>>>>> 1f377298
     @Override
     protected void dump(FileDescriptor fd, PrintWriter pw, String[] args) {
         if (mContext.checkCallingOrSelfPermission(android.Manifest.permission.DUMP)
@@ -1578,7 +1204,7 @@
         // Be aggressive about adding new locks into the accounted state...
         // we want to over-report rather than under-report.
         reportStartWorkSource();
-
+        
         updateWifiState();
         return true;
     }
