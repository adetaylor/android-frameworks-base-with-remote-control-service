/*
 * Copyright (C) 2011 The Android Open Source Project
 *
 * Licensed under the Apache License, Version 2.0 (the "License");
 * you may not use this file except in compliance with the License.
 * You may obtain a copy of the License at
 *
 *      http://www.apache.org/licenses/LICENSE-2.0
 *
 * Unless required by applicable law or agreed to in writing, software
 * distributed under the License is distributed on an "AS IS" BASIS,
 * WITHOUT WARRANTIES OR CONDITIONS OF ANY KIND, either express or implied.
 * See the License for the specific language governing permissions and
 * limitations under the License.
 */

package android.net;

import static com.android.internal.util.Preconditions.checkNotNull;

import android.os.Parcel;
import android.os.Parcelable;
import android.os.SystemClock;
import android.util.SparseBooleanArray;

import com.android.internal.util.Objects;

import java.io.CharArrayWriter;
import java.io.PrintWriter;
import java.util.Arrays;
import java.util.HashSet;

/**
 * Collection of active network statistics. Can contain summary details across
 * all interfaces, or details with per-UID granularity. Internally stores data
 * as a large table, closely matching {@code /proc/} data format. This structure
 * optimizes for rapid in-memory comparison, but consider using
 * {@link NetworkStatsHistory} when persisting.
 *
 * @hide
 */
public class NetworkStats implements Parcelable {
    private static final String TAG = "NetworkStats";

    /** {@link #iface} value when interface details unavailable. */
    public static final String IFACE_ALL = null;
    /** {@link #uid} value when UID details unavailable. */
    public static final int UID_ALL = -1;
    /** {@link #set} value when all sets combined. */
    public static final int SET_ALL = -1;
    /** {@link #set} value where background data is accounted. */
    public static final int SET_DEFAULT = 0;
    /** {@link #set} value where foreground data is accounted. */
    public static final int SET_FOREGROUND = 1;
    /** {@link #tag} value for total data across all tags. */
    public static final int TAG_NONE = 0;

    // TODO: move fields to "mVariable" notation

    /**
     * {@link SystemClock#elapsedRealtime()} timestamp when this data was
     * generated.
     */
    private final long elapsedRealtime;
    private int size;
    private String[] iface;
    private int[] uid;
    private int[] set;
    private int[] tag;
    private long[] rxBytes;
    private long[] rxPackets;
    private long[] txBytes;
    private long[] txPackets;
    private long[] operations;

    public static class Entry {
        public String iface;
        public int uid;
        public int set;
        public int tag;
        public long rxBytes;
        public long rxPackets;
        public long txBytes;
        public long txPackets;
        public long operations;

        public Entry() {
            this(IFACE_ALL, UID_ALL, SET_DEFAULT, TAG_NONE, 0L, 0L, 0L, 0L, 0L);
        }

        public Entry(long rxBytes, long rxPackets, long txBytes, long txPackets, long operations) {
            this(IFACE_ALL, UID_ALL, SET_DEFAULT, TAG_NONE, rxBytes, rxPackets, txBytes, txPackets,
                    operations);
        }

        public Entry(String iface, int uid, int set, int tag, long rxBytes, long rxPackets,
                long txBytes, long txPackets, long operations) {
            this.iface = iface;
            this.uid = uid;
            this.set = set;
            this.tag = tag;
            this.rxBytes = rxBytes;
            this.rxPackets = rxPackets;
            this.txBytes = txBytes;
            this.txPackets = txPackets;
            this.operations = operations;
        }

        @Override
        public String toString() {
            final StringBuilder builder = new StringBuilder();
            builder.append("iface=").append(iface);
            builder.append(" uid=").append(uid);
            builder.append(" set=").append(setToString(set));
            builder.append(" tag=").append(tagToString(tag));
            builder.append(" rxBytes=").append(rxBytes);
            builder.append(" rxPackets=").append(rxPackets);
            builder.append(" txBytes=").append(txBytes);
            builder.append(" txPackets=").append(txPackets);
            builder.append(" operations=").append(operations);
            return builder.toString();
        }
    }

    public NetworkStats(long elapsedRealtime, int initialSize) {
        this.elapsedRealtime = elapsedRealtime;
        this.size = 0;
        this.iface = new String[initialSize];
        this.uid = new int[initialSize];
        this.set = new int[initialSize];
        this.tag = new int[initialSize];
        this.rxBytes = new long[initialSize];
        this.rxPackets = new long[initialSize];
        this.txBytes = new long[initialSize];
        this.txPackets = new long[initialSize];
        this.operations = new long[initialSize];
    }

    public NetworkStats(Parcel parcel) {
        elapsedRealtime = parcel.readLong();
        size = parcel.readInt();
        iface = parcel.createStringArray();
        uid = parcel.createIntArray();
        set = parcel.createIntArray();
        tag = parcel.createIntArray();
        rxBytes = parcel.createLongArray();
        rxPackets = parcel.createLongArray();
        txBytes = parcel.createLongArray();
        txPackets = parcel.createLongArray();
        operations = parcel.createLongArray();
    }

    /** {@inheritDoc} */
    public void writeToParcel(Parcel dest, int flags) {
        dest.writeLong(elapsedRealtime);
        dest.writeInt(size);
        dest.writeStringArray(iface);
        dest.writeIntArray(uid);
        dest.writeIntArray(set);
        dest.writeIntArray(tag);
        dest.writeLongArray(rxBytes);
        dest.writeLongArray(rxPackets);
        dest.writeLongArray(txBytes);
        dest.writeLongArray(txPackets);
        dest.writeLongArray(operations);
    }

    @Override
    public NetworkStats clone() {
        final NetworkStats clone = new NetworkStats(elapsedRealtime, size);
        NetworkStats.Entry entry = null;
        for (int i = 0; i < size; i++) {
            entry = getValues(i, entry);
            clone.addValues(entry);
        }
        return clone;
    }

    // @VisibleForTesting
    public NetworkStats addIfaceValues(
            String iface, long rxBytes, long rxPackets, long txBytes, long txPackets) {
        return addValues(
                iface, UID_ALL, SET_DEFAULT, TAG_NONE, rxBytes, rxPackets, txBytes, txPackets, 0L);
    }

    // @VisibleForTesting
    public NetworkStats addValues(String iface, int uid, int set, int tag, long rxBytes,
            long rxPackets, long txBytes, long txPackets, long operations) {
        return addValues(new Entry(
                iface, uid, set, tag, rxBytes, rxPackets, txBytes, txPackets, operations));
    }

    /**
     * Add new stats entry, copying from given {@link Entry}. The {@link Entry}
     * object can be recycled across multiple calls.
     */
    public NetworkStats addValues(Entry entry) {
        if (size >= this.iface.length) {
            final int newLength = Math.max(iface.length, 10) * 3 / 2;
            iface = Arrays.copyOf(iface, newLength);
            uid = Arrays.copyOf(uid, newLength);
            set = Arrays.copyOf(set, newLength);
            tag = Arrays.copyOf(tag, newLength);
            rxBytes = Arrays.copyOf(rxBytes, newLength);
            rxPackets = Arrays.copyOf(rxPackets, newLength);
            txBytes = Arrays.copyOf(txBytes, newLength);
            txPackets = Arrays.copyOf(txPackets, newLength);
            operations = Arrays.copyOf(operations, newLength);
        }

        iface[size] = entry.iface;
        uid[size] = entry.uid;
        set[size] = entry.set;
        tag[size] = entry.tag;
        rxBytes[size] = entry.rxBytes;
        rxPackets[size] = entry.rxPackets;
        txBytes[size] = entry.txBytes;
        txPackets[size] = entry.txPackets;
        operations[size] = entry.operations;
        size++;

        return this;
    }

    /**
     * Return specific stats entry.
     */
    public Entry getValues(int i, Entry recycle) {
        final Entry entry = recycle != null ? recycle : new Entry();
        entry.iface = iface[i];
        entry.uid = uid[i];
        entry.set = set[i];
        entry.tag = tag[i];
        entry.rxBytes = rxBytes[i];
        entry.rxPackets = rxPackets[i];
        entry.txBytes = txBytes[i];
        entry.txPackets = txPackets[i];
        entry.operations = operations[i];
        return entry;
    }

    public long getElapsedRealtime() {
        return elapsedRealtime;
    }

    /**
     * Return age of this {@link NetworkStats} object with respect to
     * {@link SystemClock#elapsedRealtime()}.
     */
    public long getElapsedRealtimeAge() {
        return SystemClock.elapsedRealtime() - elapsedRealtime;
    }

    public int size() {
        return size;
    }

    // @VisibleForTesting
    public int internalSize() {
        return iface.length;
    }

    @Deprecated
    public NetworkStats combineValues(String iface, int uid, int tag, long rxBytes, long rxPackets,
            long txBytes, long txPackets, long operations) {
        return combineValues(
                iface, uid, SET_DEFAULT, tag, rxBytes, rxPackets, txBytes, txPackets, operations);
    }

    public NetworkStats combineValues(String iface, int uid, int set, int tag, long rxBytes,
            long rxPackets, long txBytes, long txPackets, long operations) {
        return combineValues(new Entry(
                iface, uid, set, tag, rxBytes, rxPackets, txBytes, txPackets, operations));
    }

    /**
     * Combine given values with an existing row, or create a new row if
     * {@link #findIndex(String, int, int, int)} is unable to find match. Can
     * also be used to subtract values from existing rows.
     */
    public NetworkStats combineValues(Entry entry) {
        final int i = findIndex(entry.iface, entry.uid, entry.set, entry.tag);
        if (i == -1) {
            // only create new entry when positive contribution
            addValues(entry);
        } else {
            rxBytes[i] += entry.rxBytes;
            rxPackets[i] += entry.rxPackets;
            txBytes[i] += entry.txBytes;
            txPackets[i] += entry.txPackets;
            operations[i] += entry.operations;
        }
        return this;
    }

    /**
     * Combine all values from another {@link NetworkStats} into this object.
     */
    public void combineAllValues(NetworkStats another) {
        NetworkStats.Entry entry = null;
        for (int i = 0; i < another.size; i++) {
            entry = another.getValues(i, entry);
            combineValues(entry);
        }
    }

    /**
     * Find first stats index that matches the requested parameters.
     */
    public int findIndex(String iface, int uid, int set, int tag) {
        for (int i = 0; i < size; i++) {
            if (uid == this.uid[i] && set == this.set[i] && tag == this.tag[i]
                    && Objects.equal(iface, this.iface[i])) {
                return i;
            }
        }
        return -1;
    }

    /**
     * Find first stats index that matches the requested parameters, starting
     * search around the hinted index as an optimization.
     */
    // @VisibleForTesting
    public int findIndexHinted(String iface, int uid, int set, int tag, int hintIndex) {
        for (int offset = 0; offset < size; offset++) {
            final int halfOffset = offset / 2;

            // search outwards from hint index, alternating forward and backward
            final int i;
            if (offset % 2 == 0) {
                i = (hintIndex + halfOffset) % size;
            } else {
                i = (size + hintIndex - halfOffset - 1) % size;
            }

            if (uid == this.uid[i] && set == this.set[i] && tag == this.tag[i]
                    && Objects.equal(iface, this.iface[i])) {
                return i;
            }
        }
        return -1;
    }

    /**
     * Splice in {@link #operations} from the given {@link NetworkStats} based
     * on matching {@link #uid} and {@link #tag} rows. Ignores {@link #iface},
     * since operation counts are at data layer.
     */
    public void spliceOperationsFrom(NetworkStats stats) {
        for (int i = 0; i < size; i++) {
            final int j = stats.findIndex(IFACE_ALL, uid[i], set[i], tag[i]);
            if (j == -1) {
                operations[i] = 0;
            } else {
                operations[i] = stats.operations[j];
            }
        }
    }

    /**
     * Return list of unique interfaces known by this data structure.
     */
    public String[] getUniqueIfaces() {
        final HashSet<String> ifaces = new HashSet<String>();
        for (String iface : this.iface) {
            if (iface != IFACE_ALL) {
                ifaces.add(iface);
            }
        }
        return ifaces.toArray(new String[ifaces.size()]);
    }

    /**
     * Return list of unique UIDs known by this data structure.
     */
    public int[] getUniqueUids() {
        final SparseBooleanArray uids = new SparseBooleanArray();
        for (int uid : this.uid) {
            uids.put(uid, true);
        }

        final int size = uids.size();
        final int[] result = new int[size];
        for (int i = 0; i < size; i++) {
            result[i] = uids.keyAt(i);
        }
        return result;
    }

    /**
     * Return total bytes represented by this snapshot object, usually used when
     * checking if a {@link #subtract(NetworkStats)} delta passes a threshold.
     */
    public long getTotalBytes() {
        final Entry entry = getTotal(null);
        return entry.rxBytes + entry.txBytes;
    }

    /**
     * Return total of all fields represented by this snapshot object.
     */
    public Entry getTotal(Entry recycle) {
        return getTotal(recycle, null, UID_ALL);
    }

    /**
     * Return total of all fields represented by this snapshot object matching
     * the requested {@link #uid}.
     */
    public Entry getTotal(Entry recycle, int limitUid) {
        return getTotal(recycle, null, limitUid);
    }

    /**
     * Return total of all fields represented by this snapshot object matching
     * the requested {@link #iface}.
     */
    public Entry getTotal(Entry recycle, HashSet<String> limitIface) {
        return getTotal(recycle, limitIface, UID_ALL);
    }

    /**
     * Return total of all fields represented by this snapshot object matching
     * the requested {@link #iface} and {@link #uid}.
     *
     * @param limitIface Set of {@link #iface} to include in total; or {@code
     *            null} to include all ifaces.
     */
    private Entry getTotal(Entry recycle, HashSet<String> limitIface, int limitUid) {
        final Entry entry = recycle != null ? recycle : new Entry();

        entry.iface = IFACE_ALL;
        entry.uid = limitUid;
        entry.set = SET_ALL;
        entry.tag = TAG_NONE;
        entry.rxBytes = 0;
        entry.rxPackets = 0;
        entry.txBytes = 0;
        entry.txPackets = 0;
        entry.operations = 0;

        for (int i = 0; i < size; i++) {
            final boolean matchesUid = (limitUid == UID_ALL) || (limitUid == uid[i]);
            final boolean matchesIface = (limitIface == null) || (limitIface.contains(iface[i]));

            if (matchesUid && matchesIface) {
                // skip specific tags, since already counted in TAG_NONE
                if (tag[i] != TAG_NONE) continue;

                entry.rxBytes += rxBytes[i];
                entry.rxPackets += rxPackets[i];
                entry.txBytes += txBytes[i];
                entry.txPackets += txPackets[i];
                entry.operations += operations[i];
            }
        }
        return entry;
    }

    /**
     * Subtract the given {@link NetworkStats}, effectively leaving the delta
     * between two snapshots in time. Assumes that statistics rows collect over
     * time, and that none of them have disappeared.
     */
    public NetworkStats subtract(NetworkStats value) throws NonMonotonicException {
<<<<<<< HEAD
=======
        return subtract(value, false);
    }

    /**
     * Subtract the given {@link NetworkStats}, effectively leaving the delta
     * between two snapshots in time. Assumes that statistics rows collect over
     * time, and that none of them have disappeared.
     *
     * @param clampNonMonotonic When non-monotonic stats are found, just clamp
     *            to 0 instead of throwing {@link NonMonotonicException}.
     */
    public NetworkStats subtract(NetworkStats value, boolean clampNonMonotonic)
            throws NonMonotonicException {
>>>>>>> 2b510192
        final long deltaRealtime = this.elapsedRealtime - value.elapsedRealtime;
        if (deltaRealtime < 0) {
            throw new NonMonotonicException(this, value);
        }

        // result will have our rows, and elapsed time between snapshots
        final Entry entry = new Entry();
        final NetworkStats result = new NetworkStats(deltaRealtime, size);
        for (int i = 0; i < size; i++) {
            entry.iface = iface[i];
            entry.uid = uid[i];
            entry.set = set[i];
            entry.tag = tag[i];

            // find remote row that matches, and subtract
            final int j = value.findIndexHinted(entry.iface, entry.uid, entry.set, entry.tag, i);
            if (j == -1) {
                // newly appearing row, return entire value
                entry.rxBytes = rxBytes[i];
                entry.rxPackets = rxPackets[i];
                entry.txBytes = txBytes[i];
                entry.txPackets = txPackets[i];
                entry.operations = operations[i];
            } else {
                // existing row, subtract remote value
                entry.rxBytes = rxBytes[i] - value.rxBytes[j];
                entry.rxPackets = rxPackets[i] - value.rxPackets[j];
                entry.txBytes = txBytes[i] - value.txBytes[j];
                entry.txPackets = txPackets[i] - value.txPackets[j];
                entry.operations = operations[i] - value.operations[j];

                if (entry.rxBytes < 0 || entry.rxPackets < 0 || entry.txBytes < 0
                        || entry.txPackets < 0 || entry.operations < 0) {
<<<<<<< HEAD
                    throw new NonMonotonicException(this, i, value, j);
=======
                    if (clampNonMonotonic) {
                        entry.rxBytes = Math.max(entry.rxBytes, 0);
                        entry.rxPackets = Math.max(entry.rxPackets, 0);
                        entry.txBytes = Math.max(entry.txBytes, 0);
                        entry.txPackets = Math.max(entry.txPackets, 0);
                        entry.operations = Math.max(entry.operations, 0);
                    } else {
                        throw new NonMonotonicException(this, i, value, j);
                    }
>>>>>>> 2b510192
                }
            }

            result.addValues(entry);
        }

        return result;
    }

    /**
     * Return total statistics grouped by {@link #iface}; doesn't mutate the
     * original structure.
     */
    public NetworkStats groupedByIface() {
        final NetworkStats stats = new NetworkStats(elapsedRealtime, 10);

        final Entry entry = new Entry();
        entry.uid = UID_ALL;
        entry.set = SET_ALL;
        entry.tag = TAG_NONE;
        entry.operations = 0L;

        for (int i = 0; i < size; i++) {
            // skip specific tags, since already counted in TAG_NONE
            if (tag[i] != TAG_NONE) continue;

            entry.iface = iface[i];
            entry.rxBytes = rxBytes[i];
            entry.rxPackets = rxPackets[i];
            entry.txBytes = txBytes[i];
            entry.txPackets = txPackets[i];
            stats.combineValues(entry);
        }

        return stats;
    }

    /**
     * Return total statistics grouped by {@link #uid}; doesn't mutate the
     * original structure.
     */
    public NetworkStats groupedByUid() {
        final NetworkStats stats = new NetworkStats(elapsedRealtime, 10);

        final Entry entry = new Entry();
        entry.iface = IFACE_ALL;
        entry.set = SET_ALL;
        entry.tag = TAG_NONE;

        for (int i = 0; i < size; i++) {
            // skip specific tags, since already counted in TAG_NONE
            if (tag[i] != TAG_NONE) continue;

            entry.uid = uid[i];
            entry.rxBytes = rxBytes[i];
            entry.rxPackets = rxPackets[i];
            entry.txBytes = txBytes[i];
            entry.txPackets = txPackets[i];
            entry.operations = operations[i];
            stats.combineValues(entry);
        }

        return stats;
    }

    /**
     * Return all rows except those attributed to the requested UID; doesn't
     * mutate the original structure.
     */
    public NetworkStats withoutUid(int uid) {
        final NetworkStats stats = new NetworkStats(elapsedRealtime, 10);

        Entry entry = new Entry();
        for (int i = 0; i < size; i++) {
            entry = getValues(i, entry);
            if (entry.uid != uid) {
                stats.addValues(entry);
            }
        }

        return stats;
    }

    public void dump(String prefix, PrintWriter pw) {
        pw.print(prefix);
        pw.print("NetworkStats: elapsedRealtime="); pw.println(elapsedRealtime);
        for (int i = 0; i < size; i++) {
            pw.print(prefix);
            pw.print("  ["); pw.print(i); pw.print("]");
            pw.print(" iface="); pw.print(iface[i]);
            pw.print(" uid="); pw.print(uid[i]);
            pw.print(" set="); pw.print(setToString(set[i]));
            pw.print(" tag="); pw.print(tagToString(tag[i]));
            pw.print(" rxBytes="); pw.print(rxBytes[i]);
            pw.print(" rxPackets="); pw.print(rxPackets[i]);
            pw.print(" txBytes="); pw.print(txBytes[i]);
            pw.print(" txPackets="); pw.print(txPackets[i]);
            pw.print(" operations="); pw.println(operations[i]);
        }
    }

    /**
     * Return text description of {@link #set} value.
     */
    public static String setToString(int set) {
        switch (set) {
            case SET_ALL:
                return "ALL";
            case SET_DEFAULT:
                return "DEFAULT";
            case SET_FOREGROUND:
                return "FOREGROUND";
            default:
                return "UNKNOWN";
        }
    }

    /**
     * Return text description of {@link #tag} value.
     */
    public static String tagToString(int tag) {
        return "0x" + Integer.toHexString(tag);
    }

    @Override
    public String toString() {
        final CharArrayWriter writer = new CharArrayWriter();
        dump("", new PrintWriter(writer));
        return writer.toString();
    }

    /** {@inheritDoc} */
    public int describeContents() {
        return 0;
    }

    public static final Creator<NetworkStats> CREATOR = new Creator<NetworkStats>() {
        public NetworkStats createFromParcel(Parcel in) {
            return new NetworkStats(in);
        }

        public NetworkStats[] newArray(int size) {
            return new NetworkStats[size];
        }
    };

    public static class NonMonotonicException extends Exception {
        public final NetworkStats left;
        public final NetworkStats right;
        public final int leftIndex;
        public final int rightIndex;

        public NonMonotonicException(NetworkStats left, NetworkStats right) {
            this(left, -1, right, -1);
        }

        public NonMonotonicException(
                NetworkStats left, int leftIndex, NetworkStats right, int rightIndex) {
            this.left = checkNotNull(left, "missing left");
            this.right = checkNotNull(right, "missing right");
            this.leftIndex = leftIndex;
            this.rightIndex = rightIndex;
        }
    }
}<|MERGE_RESOLUTION|>--- conflicted
+++ resolved
@@ -464,8 +464,6 @@
      * time, and that none of them have disappeared.
      */
     public NetworkStats subtract(NetworkStats value) throws NonMonotonicException {
-<<<<<<< HEAD
-=======
         return subtract(value, false);
     }
 
@@ -479,7 +477,6 @@
      */
     public NetworkStats subtract(NetworkStats value, boolean clampNonMonotonic)
             throws NonMonotonicException {
->>>>>>> 2b510192
         final long deltaRealtime = this.elapsedRealtime - value.elapsedRealtime;
         if (deltaRealtime < 0) {
             throw new NonMonotonicException(this, value);
@@ -513,9 +510,6 @@
 
                 if (entry.rxBytes < 0 || entry.rxPackets < 0 || entry.txBytes < 0
                         || entry.txPackets < 0 || entry.operations < 0) {
-<<<<<<< HEAD
-                    throw new NonMonotonicException(this, i, value, j);
-=======
                     if (clampNonMonotonic) {
                         entry.rxBytes = Math.max(entry.rxBytes, 0);
                         entry.rxPackets = Math.max(entry.rxPackets, 0);
@@ -525,7 +519,6 @@
                     } else {
                         throw new NonMonotonicException(this, i, value, j);
                     }
->>>>>>> 2b510192
                 }
             }
 
