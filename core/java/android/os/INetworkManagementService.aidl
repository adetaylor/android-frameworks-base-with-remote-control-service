--- conflicted
+++ resolved
@@ -225,11 +225,7 @@
     int getInterfaceTxThrottle(String iface);
 
     /**
-<<<<<<< HEAD
      * Sets the name of the default interface in the DNS resolver.
-=======
-     * Sets the name fo the default interface in the DNS resolver.
->>>>>>> 41394a36
      */
     void setDefaultInterfaceForDns(String iface);
 
@@ -239,20 +235,12 @@
     void setDnsServersForInterface(String iface, in String[] servers);
 
     /**
-<<<<<<< HEAD
-     * Flush the DNS cache associated with the default interface
-=======
      * Flush the DNS cache associated with the default interface.
->>>>>>> 41394a36
      */
     void flushDefaultDnsCache();
 
     /**
-<<<<<<< HEAD
-     * Flush the DNS cache associated with the specified interface
-=======
      * Flush the DNS cache associated with the specified interface.
->>>>>>> 41394a36
      */
     void flushInterfaceDnsCache(String iface);
 }