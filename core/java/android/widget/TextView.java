--- conflicted
+++ resolved
@@ -7173,10 +7173,7 @@
         // Two ints packed in a long
         return (((long) start) << 32) | end;
     }
-<<<<<<< HEAD
-
-=======
-    
+
     private void selectCurrentWord() {
         // In case selection mode is started after an orientation change or after a select all,
         // use the current selection instead of creating one
@@ -7208,27 +7205,7 @@
 
         Selection.setSelection((Spannable) mText, selectionStart, selectionEnd);
     }
-    
-    private String getWordForDictionary() {
-        if (mSelectionModifierCursorController == null) {
-            return null;
-        }
-
-        int offset = ((SelectionModifierCursorController) mSelectionModifierCursorController).
-                     getMinTouchOffset();
-
-        long wordLimits = getWordLimitsAt(offset);
-        if (wordLimits >= 0) {
-            int start = (int) (wordLimits >>> 32);
-            int end = (int) (wordLimits & 0x00000000FFFFFFFFL);
-            return mTransformed.subSequence(start, end).toString();
-        } else {
-            return null;
-        }
-        
-    }
-    
->>>>>>> f309c7a8
+
     @Override
     public boolean dispatchPopulateAccessibilityEvent(AccessibilityEvent event) {
         if (!isShown()) {
@@ -7523,37 +7500,6 @@
             } else {
                 return false;
             }
-        }
-
-        private void selectCurrentWord() {
-            // In case selection mode is started after an orientation change, use the current
-            // selection instead of creating one
-            if (hasSelection()) {
-                return;
-            }
-
-            int selectionStart, selectionEnd;
-
-            SelectionModifierCursorController selectionModifierCursorController =
-                ((SelectionModifierCursorController) mSelectionModifierCursorController);
-            int minOffset = selectionModifierCursorController.getMinTouchOffset();
-            int maxOffset = selectionModifierCursorController.getMaxTouchOffset();
-
-            long wordLimits = getWordLimitsAt(minOffset);
-            if (wordLimits >= 0) {
-                selectionStart = (int) (wordLimits >>> 32);
-            } else {
-                selectionStart = Math.max(minOffset - 5, 0);
-            }
-
-            wordLimits = getWordLimitsAt(maxOffset);
-            if (wordLimits >= 0) {
-                selectionEnd = (int) (wordLimits & 0x00000000FFFFFFFFL);
-            } else {
-                selectionEnd = Math.min(maxOffset + 5, mText.length());
-            }
-
-            Selection.setSelection((Spannable) mText, selectionStart, selectionEnd);
         }
 
         @Override
