--- conflicted
+++ resolved
@@ -1338,8 +1338,6 @@
     <!-- Title of the WebView save password dialog.  If the user enters a password in a form on a website, a dialog will come up asking if they want to save the password. -->
     <string name="save_password_label">Confirm</string>
 
-<<<<<<< HEAD
-=======
     <!-- Title of an application permission, listed so the user can choose whether
         they want to allow the application to do this. -->
     <string name="permlab_readHistoryBookmarks">read Browser\'s history and bookmarks</string>
@@ -1356,7 +1354,6 @@
         Browser\'s history or bookmarks stored on your phone. Malicious applications
         can use this to erase or modify your Browser\'s data.</string>
 
->>>>>>> 9336f5d9
     <!-- If the user enters a password in a form on a website, a dialog will come up asking if they want to save the password. Text in the save password dialog, asking if the browser should remember a password. -->
     <string name="save_password_message">Do you want the browser to remember this password?</string>
     <!-- If the user enters a password in a form on a website, a dialog will come up asking if they want to save the password. Button in the save password dialog, saying not to remember this password. -->
